--- conflicted
+++ resolved
@@ -51,7 +51,6 @@
 #include "tracking_dump_reader.h"
 #include "signal_generator_flags.h"
 #include "gnuplot_i.h"
-#include "gnss_sdr_flags.h"
 #include "test_flags.h"
 #include "tracking_tests_flags.h"
 
@@ -240,27 +239,8 @@
     // Set Tracking
     config->set_property("Tracking_1C.implementation", implementation);
     config->set_property("Tracking_1C.item_type", "gr_complex");
-<<<<<<< HEAD
-    if (FLAGS_pll_bw_hz != 0.0)
-        {
-            config->set_property("Tracking_1C.pll_bw_hz", std::to_string(FLAGS_pll_bw_hz));
-        }
-    else
-        {
-            config->set_property("Tracking_1C.pll_bw_hz", "20.0");
-        }
-    if (FLAGS_dll_bw_hz != 0.0)
-        {
-            config->set_property("Tracking_1C.dll_bw_hz", std::to_string(FLAGS_dll_bw_hz));
-        }
-    else
-        {
-            config->set_property("Tracking_1C.dll_bw_hz", "2.0");
-        }
-=======
     config->set_property("Tracking_1C.pll_bw_hz", std::to_string(PLL_wide_bw_hz));
     config->set_property("Tracking_1C.dll_bw_hz", std::to_string(DLL_wide_bw_hz));
->>>>>>> 16d9e251
     config->set_property("Tracking_1C.early_late_space_chips", "0.5");
     config->set_property("Tracking_1C.extend_correlation_symbols", std::to_string(extend_correlation_symbols));
     config->set_property("Tracking_1C.pll_bw_narrow_hz", std::to_string(PLL_narrow_bw_hz));
@@ -615,10 +595,6 @@
                         tracking->connect(top_block);
                     }) << "Failure connecting tracking to the top_block.";
 
-<<<<<<< HEAD
-    std::chrono::duration<double> elapsed_seconds = end - start;
-    std::cout << "Signal tracking completed in " << elapsed_seconds.count() << " seconds." << std::endl;
-=======
                     ASSERT_NO_THROW({
                         std::string file = "./" + filename_raw_data + std::to_string(current_cn0_idx);
                         const char* file_name = file.c_str();
@@ -630,7 +606,6 @@
                         top_block->connect(tracking->get_right_block(), 0, sink, 0);
                         top_block->msg_connect(tracking->get_right_block(), pmt::mp("events"), msg_rx, pmt::mp("events"));
                     }) << "Failure connecting the blocks of tracking test.";
->>>>>>> 16d9e251
 
 
                     //********************************************************************
