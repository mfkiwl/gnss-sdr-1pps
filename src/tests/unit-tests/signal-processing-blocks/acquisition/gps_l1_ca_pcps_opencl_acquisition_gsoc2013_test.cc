/*!
 * \file gps_l1_ca_pcps_opencl_acquisition_gsoc2013_test.cc
 * \brief  This class implements an acquisition test for
 * GpsL1CaPcpsOpenClAcquisition class.
 * \author Marc Molina, 2013. marc.molina.pena(at)gmail.com
 *
 *
 * -------------------------------------------------------------------------
 *
 * Copyright (C) 2010-2019  (see AUTHORS file for a list of contributors)
 *
 * GNSS-SDR is a software defined Global Navigation
 *          Satellite Systems receiver
 *
 * This file is part of GNSS-SDR.
 *
 * SPDX-License-Identifier: GPL-3.0-or-later
 *
 * -------------------------------------------------------------------------
 */


#include "concurrent_queue.h"
#include "configuration_interface.h"
#include "fir_filter.h"
#include "gen_signal_source.h"
#include "gnss_block_interface.h"
#include "gnss_sdr_valve.h"
#include "gnss_synchro.h"
#include "gps_l1_ca_pcps_opencl_acquisition.h"
#include "in_memory_configuration.h"
#include "signal_generator.h"
#include "signal_generator_c.h"
#include <gnuradio/analog/sig_source_waveform.h>
#include <gnuradio/blocks/file_source.h>
#include <gnuradio/blocks/null_sink.h>
#include <gnuradio/top_block.h>
#include <chrono>
#include <memory>
#include <thread>
#if HAS_GENERIC_LAMBDA
#else
#include <boost/bind.hpp>
#endif
#ifdef GR_GREATER_38
#include <gnuradio/analog/sig_source.h>
#else
#include <gnuradio/analog/sig_source_c.h>
#endif

// ######## GNURADIO BLOCK MESSAGE RECEVER #########
class GpsL1CaPcpsOpenClAcquisitionGSoC2013Test_msg_rx;

#if GNURADIO_USES_STD_POINTERS
typedef std::shared_ptr<GpsL1CaPcpsOpenClAcquisitionGSoC2013Test_msg_rx> GpsL1CaPcpsOpenClAcquisitionGSoC2013Test_msg_rx_sptr;
#else
typedef boost::shared_ptr<GpsL1CaPcpsOpenClAcquisitionGSoC2013Test_msg_rx> GpsL1CaPcpsOpenClAcquisitionGSoC2013Test_msg_rx_sptr;
#endif

GpsL1CaPcpsOpenClAcquisitionGSoC2013Test_msg_rx_sptr GpsL1CaPcpsOpenClAcquisitionGSoC2013Test_msg_rx_make(Concurrent_Queue<int>& queue);


class GpsL1CaPcpsOpenClAcquisitionGSoC2013Test_msg_rx : public gr::block
{
private:
    friend GpsL1CaPcpsOpenClAcquisitionGSoC2013Test_msg_rx_sptr GpsL1CaPcpsOpenClAcquisitionGSoC2013Test_msg_rx_make(Concurrent_Queue<int>& queue);
    void msg_handler_events(pmt::pmt_t msg);
    explicit GpsL1CaPcpsOpenClAcquisitionGSoC2013Test_msg_rx(Concurrent_Queue<int>& queue);
    Concurrent_Queue<int>& channel_internal_queue;

public:
    int rx_message;
    ~GpsL1CaPcpsOpenClAcquisitionGSoC2013Test_msg_rx();  //!< Default destructor
};


GpsL1CaPcpsOpenClAcquisitionGSoC2013Test_msg_rx_sptr GpsL1CaPcpsOpenClAcquisitionGSoC2013Test_msg_rx_make(Concurrent_Queue<int>& queue)
{
    return GpsL1CaPcpsOpenClAcquisitionGSoC2013Test_msg_rx_sptr(new GpsL1CaPcpsOpenClAcquisitionGSoC2013Test_msg_rx(queue));
}


void GpsL1CaPcpsOpenClAcquisitionGSoC2013Test_msg_rx::msg_handler_events(pmt::pmt_t msg)
{
    try
        {
            int64_t message = pmt::to_long(msg);
            rx_message = message;
            channel_internal_queue.push(rx_message);
        }
    catch (boost::bad_any_cast& e)
        {
            LOG(WARNING) << "msg_handler_telemetry Bad any cast!";
            rx_message = 0;
        }
}


GpsL1CaPcpsOpenClAcquisitionGSoC2013Test_msg_rx::GpsL1CaPcpsOpenClAcquisitionGSoC2013Test_msg_rx(Concurrent_Queue<int>& queue) : gr::block("GpsL1CaPcpsOpenClAcquisitionGSoC2013Test_msg_rx", gr::io_signature::make(0, 0, 0), gr::io_signature::make(0, 0, 0)), channel_internal_queue(queue)
{
    this->message_port_register_in(pmt::mp("events"));
    this->set_msg_handler(pmt::mp("events"),
#if HAS_GENERIC_LAMBDA
<<<<<<< HEAD
        [this](auto&& PH1) { msg_handler_events(PH1); });
=======
        [this](pmt::pmt_t&& PH1) { msg_handler_events(PH1); });
>>>>>>> 552b4382
#else
        boost::bind(&GpsL1CaPcpsOpenClAcquisitionGSoC2013Test_msg_rx::msg_handler_events, this, _1));
#endif
    rx_message = 0;
}

GpsL1CaPcpsOpenClAcquisitionGSoC2013Test_msg_rx::~GpsL1CaPcpsOpenClAcquisitionGSoC2013Test_msg_rx()
{
}


// ###########################################################

class GpsL1CaPcpsOpenClAcquisitionGSoC2013Test : public ::testing::Test
{
protected:
    GpsL1CaPcpsOpenClAcquisitionGSoC2013Test()
    {
        queue = std::make_shared<Concurrent_Queue<pmt::pmt_t>>();
        top_block = gr::make_top_block("Acquisition test");
        item_size = sizeof(gr_complex);
        stop = false;
        message = 0;
        gnss_synchro = Gnss_Synchro();
        init();
    }

    ~GpsL1CaPcpsOpenClAcquisitionGSoC2013Test()
    {
    }

    void init();
    void config_1();
    void config_2();
    void start_queue();
    void wait_message();
    void process_message();
    void stop_queue();

    Concurrent_Queue<int> channel_internal_queue;
    std::shared_ptr<Concurrent_Queue<pmt::pmt_t>> queue;
    gr::top_block_sptr top_block;
    std::shared_ptr<GpsL1CaPcpsOpenClAcquisition> acquisition;
    std::shared_ptr<InMemoryConfiguration> config;
    Gnss_Synchro gnss_synchro;
    size_t item_size;
    bool stop;
    int message;
    std::thread ch_thread;

    unsigned int integration_time_ms = 0;
    unsigned int fs_in = 0;

    double expected_delay_chips = 0.0;
    double expected_doppler_hz = 0.0;
    float max_doppler_error_hz = 0;
    float max_delay_error_chips = 0;

    unsigned int num_of_realizations = 0;
    unsigned int realization_counter;
    unsigned int detection_counter;
    unsigned int correct_estimation_counter;
    unsigned int acquired_samples;
    unsigned int mean_acq_time_us;

    double mse_doppler;
    double mse_delay;

    double Pd;
    double Pfa_p;
    double Pfa_a;
};


void GpsL1CaPcpsOpenClAcquisitionGSoC2013Test::init()
{
    message = 0;
    realization_counter = 0;
    detection_counter = 0;
    correct_estimation_counter = 0;
    acquired_samples = 0;
    mse_doppler = 0;
    mse_delay = 0;
    mean_acq_time_us = 0;
    Pd = 0;
    Pfa_p = 0;
    Pfa_a = 0;
}


void GpsL1CaPcpsOpenClAcquisitionGSoC2013Test::config_1()
{
    gnss_synchro.Channel_ID = 0;
    gnss_synchro.System = 'G';
    std::string signal = "1C";
    signal.copy(gnss_synchro.Signal, 2, 0);

    integration_time_ms = 1;
    fs_in = 4e6;

    expected_delay_chips = 600;
    expected_doppler_hz = 750;
    max_doppler_error_hz = 2 / (3 * integration_time_ms * 1e-3);
    max_delay_error_chips = 0.50;

    num_of_realizations = 1;

    config = std::make_shared<InMemoryConfiguration>();

    config->set_property("GNSS-SDR.internal_fs_sps", std::to_string(fs_in));

    config->set_property("SignalSource.fs_hz", std::to_string(fs_in));

    config->set_property("SignalSource.item_type", "gr_complex");

    config->set_property("SignalSource.num_satellites", "1");

    config->set_property("SignalSource.system_0", "G");
    config->set_property("SignalSource.PRN_0", "10");
    config->set_property("SignalSource.CN0_dB_0", "44");
    config->set_property("SignalSource.doppler_Hz_0", std::to_string(expected_doppler_hz));
    config->set_property("SignalSource.delay_chips_0", std::to_string(expected_delay_chips));

    config->set_property("SignalSource.noise_flag", "false");
    config->set_property("SignalSource.data_flag", "false");
    config->set_property("SignalSource.BW_BB", "0.97");

    config->set_property("InputFilter.implementation", "Fir_Filter");
    config->set_property("InputFilter.input_item_type", "gr_complex");
    config->set_property("InputFilter.output_item_type", "gr_complex");
    config->set_property("InputFilter.taps_item_type", "float");
    config->set_property("InputFilter.number_of_taps", "11");
    config->set_property("InputFilter.number_of_bands", "2");
    config->set_property("InputFilter.band1_begin", "0.0");
    config->set_property("InputFilter.band1_end", "0.97");
    config->set_property("InputFilter.band2_begin", "0.98");
    config->set_property("InputFilter.band2_end", "1.0");
    config->set_property("InputFilter.ampl1_begin", "1.0");
    config->set_property("InputFilter.ampl1_end", "1.0");
    config->set_property("InputFilter.ampl2_begin", "0.0");
    config->set_property("InputFilter.ampl2_end", "0.0");
    config->set_property("InputFilter.band1_error", "1.0");
    config->set_property("InputFilter.band2_error", "1.0");
    config->set_property("InputFilter.filter_type", "bandpass");
    config->set_property("InputFilter.grid_density", "16");

    config->set_property("Acquisition_1C.implementation", "GPS_L1_CA_PCPS_OpenCl_Acquisition");
    config->set_property("Acquisition_1C.item_type", "gr_complex");
    config->set_property("Acquisition_1C.coherent_integration_time_ms",
        std::to_string(integration_time_ms));
    config->set_property("Acquisition_1C.max_dwells", "1");
    config->set_property("Acquisition_1C.threshold", "0.8");
    config->set_property("Acquisition_1C.doppler_max", "10000");
    config->set_property("Acquisition_1C.doppler_step", "250");
    config->set_property("Acquisition_1C.bit_transition_flag", "false");
    config->set_property("Acquisition_1C.dump", "false");
}


void GpsL1CaPcpsOpenClAcquisitionGSoC2013Test::config_2()
{
    gnss_synchro.Channel_ID = 0;
    gnss_synchro.System = 'G';
    std::string signal = "1C";
    signal.copy(gnss_synchro.Signal, 2, 0);

    integration_time_ms = 1;
    fs_in = 4e6;

    expected_delay_chips = 600;
    expected_doppler_hz = 750;
    max_doppler_error_hz = 2 / (3 * integration_time_ms * 1e-3);
    max_delay_error_chips = 0.50;

    num_of_realizations = 10;  // Change here the number of realizations

    config = std::make_shared<InMemoryConfiguration>();

    config->set_property("GNSS-SDR.internal_fs_sps", std::to_string(fs_in));

    config->set_property("SignalSource.fs_hz", std::to_string(fs_in));

    config->set_property("SignalSource.item_type", "gr_complex");

    config->set_property("SignalSource.num_satellites", "4");

    config->set_property("SignalSource.system_0", "G");
    config->set_property("SignalSource.PRN_0", "10");
    config->set_property("SignalSource.CN0_dB_0", "44");
    config->set_property("SignalSource.doppler_Hz_0", std::to_string(expected_doppler_hz));
    config->set_property("SignalSource.delay_chips_0", std::to_string(expected_delay_chips));

    config->set_property("SignalSource.system_1", "G");
    config->set_property("SignalSource.PRN_1", "15");
    config->set_property("SignalSource.CN0_dB_1", "44");
    config->set_property("SignalSource.doppler_Hz_1", "1000");
    config->set_property("SignalSource.delay_chips_1", "100");

    config->set_property("SignalSource.system_2", "G");
    config->set_property("SignalSource.PRN_2", "21");
    config->set_property("SignalSource.CN0_dB_2", "44");
    config->set_property("SignalSource.doppler_Hz_2", "2000");
    config->set_property("SignalSource.delay_chips_2", "200");

    config->set_property("SignalSource.system_3", "G");
    config->set_property("SignalSource.PRN_3", "22");
    config->set_property("SignalSource.CN0_dB_3", "44");
    config->set_property("SignalSource.doppler_Hz_3", "3000");
    config->set_property("SignalSource.delay_chips_3", "300");

    config->set_property("SignalSource.noise_flag", "true");
    config->set_property("SignalSource.data_flag", "true");
    config->set_property("SignalSource.BW_BB", "0.97");

    config->set_property("InputFilter.implementation", "Fir_Filter");
    config->set_property("InputFilter.input_item_type", "gr_complex");
    config->set_property("InputFilter.output_item_type", "gr_complex");
    config->set_property("InputFilter.taps_item_type", "float");
    config->set_property("InputFilter.number_of_taps", "11");
    config->set_property("InputFilter.number_of_bands", "2");
    config->set_property("InputFilter.band1_begin", "0.0");
    config->set_property("InputFilter.band1_end", "0.97");
    config->set_property("InputFilter.band2_begin", "0.98");
    config->set_property("InputFilter.band2_end", "1.0");
    config->set_property("InputFilter.ampl1_begin", "1.0");
    config->set_property("InputFilter.ampl1_end", "1.0");
    config->set_property("InputFilter.ampl2_begin", "0.0");
    config->set_property("InputFilter.ampl2_end", "0.0");
    config->set_property("InputFilter.band1_error", "1.0");
    config->set_property("InputFilter.band2_error", "1.0");
    config->set_property("InputFilter.filter_type", "bandpass");
    config->set_property("InputFilter.grid_density", "16");

    config->set_property("Acquisition_1C.implementation", "GPS_L1_CA_PCPS_OpenCl_Acquisition");
    config->set_property("Acquisition_1C.item_type", "gr_complex");
    config->set_property("Acquisition.coherent_integration_time_ms",
        std::to_string(integration_time_ms));
    config->set_property("Acquisition_1C.max_dwells", "1");
    config->set_property("Acquisition_1C.pfa", "0.1");
    config->set_property("Acquisition_1C.doppler_max", "10000");
    config->set_property("Acquisition_1C.doppler_step", "250");
    config->set_property("Acquisition_1C.bit_transition_flag", "false");
    config->set_property("Acquisition_1C.dump", "false");
}


void GpsL1CaPcpsOpenClAcquisitionGSoC2013Test::start_queue()
{
    stop = false;
    ch_thread = std::thread(&GpsL1CaPcpsOpenClAcquisitionGSoC2013Test::wait_message, this);
}


void GpsL1CaPcpsOpenClAcquisitionGSoC2013Test::wait_message()
{
    std::chrono::time_point<std::chrono::system_clock> start, end;
    std::chrono::duration<double> elapsed_seconds(0);

    while (!stop)
        {
            acquisition->reset();

            start = std::chrono::system_clock::now();

            channel_internal_queue.wait_and_pop(message);

            end = std::chrono::system_clock::now();
            elapsed_seconds = end - start;

            mean_acq_time_us += elapsed_seconds.count() * 1e6;

            process_message();
        }
}


void GpsL1CaPcpsOpenClAcquisitionGSoC2013Test::process_message()
{
    if (message == 1)
        {
            detection_counter++;

            // The term -5 is here to correct the additional delay introduced by the FIR filter
            double delay_error_chips = std::abs(static_cast<double>(expected_delay_chips) - static_cast<double>(gnss_synchro.Acq_delay_samples - 5) * 1023.0 / (static_cast<double>(fs_in) * 1e-3));
            double doppler_error_hz = std::abs(expected_doppler_hz - gnss_synchro.Acq_doppler_hz);

            mse_delay += std::pow(delay_error_chips, 2);
            mse_doppler += std::pow(doppler_error_hz, 2);

            if ((delay_error_chips < max_delay_error_chips) && (doppler_error_hz < max_doppler_error_hz))
                {
                    correct_estimation_counter++;
                }
        }

    realization_counter++;

    std::cout << "Progress: " << round(static_cast<float>(realization_counter) / static_cast<float>(num_of_realizations) * 100) << "% \r" << std::flush;

    if (realization_counter == num_of_realizations)
        {
            mse_delay /= num_of_realizations;
            mse_doppler /= num_of_realizations;

            Pd = static_cast<double>(correct_estimation_counter) / static_cast<double>(num_of_realizations);
            Pfa_a = static_cast<double>(detection_counter) / static_cast<double>(num_of_realizations);
            Pfa_p = static_cast<double>(detection_counter - correct_estimation_counter) / static_cast<double>(num_of_realizations);

            mean_acq_time_us /= num_of_realizations;

            stop_queue();
            top_block->stop();

            std::cout << std::endl;
        }
}


void GpsL1CaPcpsOpenClAcquisitionGSoC2013Test::stop_queue()
{
    stop = true;
}


TEST_F(GpsL1CaPcpsOpenClAcquisitionGSoC2013Test, Instantiate)
{
    config_1();
    acquisition = std::make_shared<GpsL1CaPcpsOpenClAcquisition>(config.get(), "Acquisition_1C", 1, 0);
}


TEST_F(GpsL1CaPcpsOpenClAcquisitionGSoC2013Test, ConnectAndRun)
{
    int nsamples = floor(fs_in * integration_time_ms * 1e-3);
    std::chrono::time_point<std::chrono::system_clock> start, end;
    std::chrono::duration<double> elapsed_seconds(0);

    config_1();
    acquisition = std::make_shared<GpsL1CaPcpsOpenClAcquisition>(config.get(), "Acquisition_1C", 1, 0);
    auto msg_rx = GpsL1CaPcpsOpenClAcquisitionGSoC2013Test_msg_rx_make(channel_internal_queue);

    ASSERT_NO_THROW({
        acquisition->connect(top_block);
        auto source = gr::analog::sig_source_c::make(fs_in, gr::analog::GR_SIN_WAVE, 1000, 1, gr_complex(0));
        auto valve = gnss_sdr_make_valve(sizeof(gr_complex), nsamples, queue);
        top_block->connect(source, 0, valve, 0);
        top_block->connect(valve, 0, acquisition->get_left_block(), 0);
        top_block->msg_connect(acquisition->get_right_block(), pmt::mp("events"), msg_rx, pmt::mp("events"));
    }) << "Failure connecting the blocks of acquisition test.";

    EXPECT_NO_THROW({
        start = std::chrono::system_clock::now();
        top_block->run();  // Start threads and wait
        end = std::chrono::system_clock::now();
        elapsed_seconds = end - start;
    }) << "Failure running the top_block.";

    std::cout << "Processed " << nsamples << " samples in " << elapsed_seconds.count() * 1e6 << " microseconds" << std::endl;
}


TEST_F(GpsL1CaPcpsOpenClAcquisitionGSoC2013Test, ValidationOfResults)
{
    config_1();

    acquisition = std::make_shared<GpsL1CaPcpsOpenClAcquisition>(config.get(), "Acquisition", 1, 0);
    auto msg_rx = GpsL1CaPcpsOpenClAcquisitionGSoC2013Test_msg_rx_make(channel_internal_queue);

    ASSERT_NO_THROW({
        acquisition->set_channel(1);
    }) << "Failure setting channel.";

    ASSERT_NO_THROW({
        acquisition->set_gnss_synchro(&gnss_synchro);
    }) << "Failure setting gnss_synchro.";

    ASSERT_NO_THROW({
        acquisition->set_doppler_max(config->property("Acquisition_1C.doppler_max", 10000));
    }) << "Failure setting doppler_max.";

    ASSERT_NO_THROW({
        acquisition->set_doppler_step(config->property("Acquisition_1C.doppler_step", 500));
    }) << "Failure setting doppler_step.";

    ASSERT_NO_THROW({
        acquisition->set_threshold(config->property("Acquisition_1C.threshold", 0.0));
    }) << "Failure setting threshold.";

    ASSERT_NO_THROW({
        acquisition->connect(top_block);
    }) << "Failure connecting acquisition to the top_block.";

    acquisition->init();

    if (!acquisition->opencl_ready())
        {
            std::cout << "OpenCL Platform is not ready." << std::endl;
        }
    else
        {
            ASSERT_NO_THROW({
                std::shared_ptr<GenSignalSource> signal_source;
                SignalGenerator* signal_generator = new SignalGenerator(config.get(), "SignalSource", 0, 1, queue);
                FirFilter* filter = new FirFilter(config.get(), "InputFilter", 1, 1);
                signal_source.reset(new GenSignalSource(signal_generator, filter, "SignalSource", queue));
                signal_source->connect(top_block);
                top_block->connect(signal_source->get_right_block(), 0, acquisition->get_left_block(), 0);
                top_block->msg_connect(acquisition->get_right_block(), pmt::mp("events"), msg_rx, pmt::mp("events"));
            }) << "Failure connecting the blocks of acquisition test.";

            // i = 0 --> satellite in acquisition is visible
            // i = 1 --> satellite in acquisition is not visible
            for (unsigned int i = 0; i < 2; i++)
                {
                    init();

                    if (i == 0)
                        {
                            gnss_synchro.PRN = 10;  // This satellite is visible
                        }
                    else if (i == 1)
                        {
                            gnss_synchro.PRN = 20;  // This satellite is not visible
                        }

                    acquisition->set_local_code();

                    start_queue();

                    EXPECT_NO_THROW({
                        top_block->run();  // Start threads and wait
                    }) << "Failure running the top_block.";

                    if (i == 0)
                        {
                            EXPECT_EQ(1, message) << "Acquisition failure. Expected message: 1=ACQ SUCCESS.";
                            if (message == 1)
                                {
                                    EXPECT_EQ(static_cast<unsigned int>(1), correct_estimation_counter) << "Acquisition failure. Incorrect parameters estimation.";
                                }
                        }
                    else if (i == 1)
                        {
                            EXPECT_EQ(2, message) << "Acquisition failure. Expected message: 2=ACQ FAIL.";
                        }
                }
        }
}


TEST_F(GpsL1CaPcpsOpenClAcquisitionGSoC2013Test, ValidationOfResultsProbabilities)
{
    config_2();

    acquisition = std::make_shared<GpsL1CaPcpsOpenClAcquisition>(config.get(), "Acquisition_1C", 1, 0);
    auto msg_rx = GpsL1CaPcpsOpenClAcquisitionGSoC2013Test_msg_rx_make(channel_internal_queue);

    ASSERT_NO_THROW({
        acquisition->set_channel(1);
    }) << "Failure setting channel.";

    ASSERT_NO_THROW({
        acquisition->set_gnss_synchro(&gnss_synchro);
    }) << "Failure setting gnss_synchro.";

    ASSERT_NO_THROW({
        acquisition->set_doppler_max(config->property("Acquisition_1C.doppler_max", 10000));
    }) << "Failure setting doppler_max.";

    ASSERT_NO_THROW({
        acquisition->set_doppler_step(config->property("Acquisition_1C.doppler_step", 500));
    }) << "Failure setting doppler_step.";

    ASSERT_NO_THROW({
        acquisition->set_threshold(config->property("Acquisition_1C.threshold", 0.0));
    }) << "Failure setting threshold.";

    ASSERT_NO_THROW({
        acquisition->connect(top_block);
    }) << "Failure connecting acquisition to the top_block.";

    acquisition->init();
    if (!acquisition->opencl_ready())
        {
            std::cout << "OpenCL Platform is not ready." << std::endl;
        }
    else
        {
            ASSERT_NO_THROW({
                std::shared_ptr<GenSignalSource> signal_source;
                SignalGenerator* signal_generator = new SignalGenerator(config.get(), "SignalSource", 0, 1, queue);
                FirFilter* filter = new FirFilter(config.get(), "InputFilter", 1, 1);
                signal_source.reset(new GenSignalSource(signal_generator, filter, "SignalSource", queue));
                signal_source->connect(top_block);
                top_block->connect(signal_source->get_right_block(), 0, acquisition->get_left_block(), 0);
                top_block->msg_connect(acquisition->get_right_block(), pmt::mp("events"), msg_rx, pmt::mp("events"));
            }) << "Failure connecting the blocks of acquisition test.";

            std::cout << "Probability of false alarm (target) = " << 0.1 << std::endl;

            // i = 0 --> satellite in acquisition is visible (prob of detection and prob of detection with wrong estimation)
            // i = 1 --> satellite in acquisition is not visible (prob of false detection)
            for (unsigned int i = 0; i < 2; i++)
                {
                    init();

                    if (i == 0)
                        {
                            gnss_synchro.PRN = 10;  // This satellite is visible
                        }
                    else if (i == 1)
                        {
                            gnss_synchro.PRN = 20;  // This satellite is not visible
                        }

                    acquisition->set_local_code();

                    start_queue();

                    EXPECT_NO_THROW({
                        top_block->run();  // Start threads and wait
                    }) << "Failure running the top_block.";

                    if (i == 0)
                        {
                            std::cout << "Estimated probability of detection = " << Pd << std::endl;
                            std::cout << "Estimated probability of false alarm (satellite present) = " << Pfa_p << std::endl;
                            std::cout << "Mean acq time = " << mean_acq_time_us << " microseconds." << std::endl;
                        }
                    else if (i == 1)
                        {
                            std::cout << "Estimated probability of false alarm (satellite absent) = " << Pfa_a << std::endl;
                            std::cout << "Mean acq time = " << mean_acq_time_us << " microseconds." << std::endl;
                        }
                }
        }
}<|MERGE_RESOLUTION|>--- conflicted
+++ resolved
@@ -101,11 +101,7 @@
     this->message_port_register_in(pmt::mp("events"));
     this->set_msg_handler(pmt::mp("events"),
 #if HAS_GENERIC_LAMBDA
-<<<<<<< HEAD
-        [this](auto&& PH1) { msg_handler_events(PH1); });
-=======
         [this](pmt::pmt_t&& PH1) { msg_handler_events(PH1); });
->>>>>>> 552b4382
 #else
         boost::bind(&GpsL1CaPcpsOpenClAcquisitionGSoC2013Test_msg_rx::msg_handler_events, this, _1));
 #endif
