# Copyright (C) 2012-2018  (see AUTHORS file for a list of contributors)
#
# This file is part of GNSS-SDR.
#
# GNSS-SDR is free software: you can redistribute it and/or modify
# it under the terms of the GNU General Public License as published by
# the Free Software Foundation, either version 3 of the License, or
# (at your option) any later version.
#
# GNSS-SDR is distributed in the hope that it will be useful,
# but WITHOUT ANY WARRANTY; without even the implied warranty of
# MERCHANTABILITY or FITNESS FOR A PARTICULAR PURPOSE.  See the
# GNU General Public License for more details.
#
# You should have received a copy of the GNU General Public License
# along with GNSS-SDR. If not, see <https://www.gnu.org/licenses/>.
#

add_subdirectory(libswiftcnav)

<<<<<<< HEAD
set(TELEMETRY_DECODER_LIB_SOURCES
=======
set(TELEMETRY_DECODER_LIB_SOURCES 
     gps_l1_ca_subframe_fsm.cc
     beidou_b1i_subframe_fsm.cc 
>>>>>>> fc98fa6a
     viterbi_decoder.cc
)

set(TELEMETRY_DECODER_LIB_HEADERS
     viterbi_decoder.h
     convolutional.h
)

include_directories(
     ${CMAKE_CURRENT_SOURCE_DIR}
     ${CMAKE_SOURCE_DIR}/src/core/system_parameters
     ${CMAKE_SOURCE_DIR}/src/core/interfaces
     ${CMAKE_SOURCE_DIR}/src/core/receiver
     ${CMAKE_SOURCE_DIR}/src/algorithms/telemetry_decoder/adapters
     ${Boost_INCLUDE_DIRS}
     ${GLOG_INCLUDE_DIRS}
     ${GFlags_INCLUDE_DIRS}
)

list(SORT TELEMETRY_DECODER_LIB_HEADERS)
list(SORT TELEMETRY_DECODER_LIB_SOURCES)

add_library(telemetry_decoder_lib ${TELEMETRY_DECODER_LIB_SOURCES} ${TELEMETRY_DECODER_LIB_HEADERS})
source_group(Headers FILES ${TELEMETRY_DECODER_LIB_HEADERS})
target_link_libraries(telemetry_decoder_lib gnss_system_parameters)<|MERGE_RESOLUTION|>--- conflicted
+++ resolved
@@ -18,19 +18,15 @@
 
 add_subdirectory(libswiftcnav)
 
-<<<<<<< HEAD
-set(TELEMETRY_DECODER_LIB_SOURCES
-=======
 set(TELEMETRY_DECODER_LIB_SOURCES 
-     gps_l1_ca_subframe_fsm.cc
      beidou_b1i_subframe_fsm.cc 
->>>>>>> fc98fa6a
      viterbi_decoder.cc
 )
 
 set(TELEMETRY_DECODER_LIB_HEADERS
      viterbi_decoder.h
      convolutional.h
+     beidou_b1i_subframe_fsm.h
 )
 
 include_directories(
