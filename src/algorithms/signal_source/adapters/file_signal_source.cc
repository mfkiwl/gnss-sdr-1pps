/*!
 * \file file_signal_source.cc
 * \brief Implementation of a class that reads signals samples from a file
 * and adapts it to a SignalSourceInterface
 * \author Carlos Aviles, 2010. carlos.avilesr(at)googlemail.com
 *         Javier Arribas, 2011 jarribas(at)cttc.es
 *
 * -----------------------------------------------------------------------------
 *
 * Copyright (C) 2010-2020  (see AUTHORS file for a list of contributors)
 *
 * GNSS-SDR is a software defined Global Navigation
 *          Satellite Systems receiver
 *
 * This file is part of GNSS-SDR.
 *
 * SPDX-License-Identifier: GPL-3.0-or-later
 *
 * -----------------------------------------------------------------------------
 */

#include "file_signal_source.h"
#include "configuration_interface.h"
#include "spoofing_detection.h"
#include "gnss_sdr_flags.h"
#include "gnss_sdr_valve.h"
#include <glog/logging.h>
#include <exception>
#include <fstream>
#include <iomanip>
#include <iostream>  // for std::cerr
#include <utility>


FileSignalSource::FileSignalSource(const ConfigurationInterface* configuration,
    const std::string& role, unsigned int in_streams, unsigned int out_streams,
    Concurrent_Queue<pmt::pmt_t>* queue) : role_(role), in_streams_(in_streams), out_streams_(out_streams)
{
<<<<<<< HEAD
    const std::string default_filename("./example_capture.dat");
    const std::string default_item_type("short");
    const std::string default_dump_filename("./my_capture.dat");

    const double default_seconds_to_skip = 0.0;

    //size_t header_size = 0;
    samples_ = configuration->property(role + ".samples", static_cast<uint64_t>(0));
    sampling_frequency_ = configuration->property(role + ".sampling_frequency", static_cast<int64_t>(0));
=======
    std::string default_filename = "./example_capture.dat";
    std::string default_item_type = "short";
    std::string default_dump_filename = "./my_capture.dat";

    double default_seconds_to_skip = 0.0;
    size_t header_size = 0;
    samples_ = configuration->property(role + ".samples", 0);
    sampling_frequency_ = configuration->property(role + ".sampling_frequency", 0);
>>>>>>> 5805ed2a
    spoofing_protection_  = configuration->property(role + ".spoofing_protection", 0);
    if (spoofing_protection_ !=0) 
         {printf("JMF %d -- ",spoofing_protection_);
          filename_ = configuration->property(role + ".filename", default_filename);
          filename2_ = configuration->property(role + ".filename", default_filename);
          filename_=filename_+"_1.bin";
          filename2_=filename2_+"_2.bin";
          printf("%s %s\n",filename_.c_str(),filename2_.c_str());
         }
    else
         filename_ = configuration->property(role + ".filename", default_filename);

    // override value with commandline flag, if present
    if (FLAGS_signal_source != "-")
        {
            filename_ = FLAGS_signal_source;
        }
    if (FLAGS_s != "-")
        {
            filename_ = FLAGS_s;
        }

    item_type_ = configuration->property(role + ".item_type", default_item_type);
    repeat_ = configuration->property(role + ".repeat", false);
    dump_ = configuration->property(role + ".dump", false);
    dump_filename_ = configuration->property(role + ".dump_filename", default_dump_filename);
    enable_throttle_control_ = configuration->property(role + ".enable_throttle_control", false);

    const double seconds_to_skip = configuration->property(role + ".seconds_to_skip", default_seconds_to_skip);
    const size_t header_size = configuration->property(role + ".header_size", 0);
    int64_t samples_to_skip = 0;

    bool is_complex = false;

    if (item_type_ == "gr_complex")
        {
            item_size_ = sizeof(gr_complex);
        }
    else if (item_type_ == "float")
        {
            item_size_ = sizeof(float);
        }
    else if (item_type_ == "short")
        {
            item_size_ = sizeof(int16_t);
        }
    else if (item_type_ == "ishort")
        {
            item_size_ = sizeof(int16_t);
            is_complex = true;
        }
    else if (item_type_ == "byte")
        {
            item_size_ = sizeof(int8_t);
        }
    else if (item_type_ == "ibyte")
        {
            item_size_ = sizeof(int8_t);
            is_complex = true;
        }
    else
        {
            LOG(WARNING) << item_type_
                         << " unrecognized item type. Using gr_complex.";
            item_size_ = sizeof(gr_complex);
        }
    try
        {
            if (spoofing_protection_ !=0) 
               {file_source_ = gr::blocks::file_source::make(item_size_, filename_.c_str(), repeat_);
                file_source2_= gr::blocks::file_source::make(item_size_, filename2_.c_str(), repeat_);
               }
            else
               file_source_ = gr::blocks::file_source::make(item_size_, filename_.c_str(), repeat_);

            if (seconds_to_skip > 0)
                {
                    samples_to_skip = static_cast<int64_t>(seconds_to_skip * sampling_frequency_);

                    if (is_complex)
                        {
                            samples_to_skip *= 2;
                        }
                }
            if (header_size > 0)
                {
                    samples_to_skip += header_size;
                }

            if (samples_to_skip > 0)
                {
                    LOG(INFO) << "Skipping " << samples_to_skip << " samples of the input file";
                    if (not file_source_->seek(samples_to_skip, SEEK_SET))
                        {
                            LOG(INFO) << "Error skipping bytes!";
                        }
                }
        }
    catch (const std::exception& e)
        {
            if (filename_ == default_filename)
                {
                    std::cerr
                        << "The configuration file has not been found.\n"
                        << "Please create a configuration file based on the examples at the 'conf/' folder\n"
                        << "and then generate your own GNSS Software Defined Receiver by doing:\n"
                        << "$ gnss-sdr --config_file=/path/to/my_GNSS_SDR_configuration.conf\n";
                }
            else
                {
                    std::cerr
                        << "The receiver was configured to work with a file signal source\n"
                        << "but the specified file is unreachable by GNSS-SDR.\n"
                        << "Please modify your configuration file\n"
                        << "and point SignalSource.filename to a valid raw data file. Then:\n"
                        << "$ gnss-sdr --config_file=/path/to/my_GNSS_SDR_configuration.conf\n"
                        << "Examples of configuration files available at:\n"
                        << GNSSSDR_INSTALL_DIR "/share/gnss-sdr/conf/\n";
                }

            LOG(INFO) << "file_signal_source: Unable to open the samples file "
                      << filename_.c_str() << ", exiting the program.";
            throw(e);
        }

    DLOG(INFO) << "file_source(" << file_source_->unique_id() << ")";

    if (samples_ == 0)  // read all file
        {
            /*!
             * BUG workaround: The GNU Radio file source does not stop the receiver after reaching the End of File.
             * A possible solution is to compute the file length in samples using file size, excluding the last 100 milliseconds, and enable always the
             * valve block
             */
            std::ifstream file(filename_.c_str(), std::ios::in | std::ios::binary | std::ios::ate);
            std::ifstream::pos_type size;
 
            if (file.is_open())
                {
                    size = file.tellg();
                    DLOG(INFO) << "Total samples in the file= " << floor(static_cast<double>(size) / static_cast<double>(item_size_));
                }
            else
                {
                    std::cout << "file_signal_source: Unable to open the samples file " << filename_.c_str() << '\n';
                    LOG(ERROR) << "file_signal_source: Unable to open the samples file " << filename_.c_str();
                }
            std::streamsize ss = std::cout.precision();
            std::cout << std::setprecision(16);
            std::cout << "Processing file " << filename_ << ", which contains " << static_cast<double>(size) << " [bytes]\n";
            std::cout.precision(ss);

            if (size > 0)
                {
                    const int64_t bytes_to_skip = samples_to_skip * item_size_;
                    const int64_t bytes_to_process = static_cast<int64_t>(size) - bytes_to_skip;
                    samples_ = floor(static_cast<double>(bytes_to_process) / static_cast<double>(item_size_) - ceil(0.002 * static_cast<double>(sampling_frequency_)));  // process all the samples available in the file excluding at least the last 1 ms
                }
        }

    CHECK(samples_ > 0) << "File does not contain enough samples to process.";
    double signal_duration_s = static_cast<double>(samples_) * (1 / static_cast<double>(sampling_frequency_));

    if (is_complex)
        {
            signal_duration_s /= 2.0;
        }

    DLOG(INFO) << "Total number samples to be processed= " << samples_ << " GNSS signal duration= " << signal_duration_s << " [s]";
    std::cout << "GNSS signal recorded time to be processed: " << signal_duration_s << " [s]\n";

<<<<<<< HEAD
    valve_ = gnss_sdr_make_valve(item_size_, samples_, queue);
    if (spoofing_protection_ !=0) 
        {valve2_ = gnss_sdr_make_valve(item_size_, samples_, queue);
         spoofing_detect_=gnss_sdr_make_spoof(item_size_, queue);
=======
    valve_ = gnss_sdr_make_valve(item_size_, samples_, queue_);
    if (spoofing_protection_ !=0) 
        {valve2_ = gnss_sdr_make_valve(item_size_, samples_, queue_);
         jmf_spoofing_=gnss_sdr_make_spoof(item_size_, queue_);
>>>>>>> 5805ed2a
        }
    DLOG(INFO) << "valve(" << valve_->unique_id() << ")";

    if (dump_)
        {
            sink_ = gr::blocks::file_sink::make(item_size_, dump_filename_.c_str());
            DLOG(INFO) << "file_sink(" << sink_->unique_id() << ")";
        }

    if (enable_throttle_control_)
        {
            throttle_ = gr::blocks::throttle::make(item_size_, sampling_frequency_);
        }

    DLOG(INFO) << "File source filename " << filename_;
    DLOG(INFO) << "Samples " << samples_;
    DLOG(INFO) << "Sampling frequency " << sampling_frequency_;
    DLOG(INFO) << "Item type " << item_type_;
    DLOG(INFO) << "Item size " << item_size_;
    DLOG(INFO) << "Repeat " << repeat_;
    DLOG(INFO) << "Dump " << dump_;
    DLOG(INFO) << "Dump filename " << dump_filename_;
    if (in_streams_ > 0)
        {
            LOG(ERROR) << "A signal source does not have an input stream";
        }
    if (out_streams_ > 1)
        {
            LOG(ERROR) << "This implementation only supports one output stream";
        }
}


void FileSignalSource::connect(gr::top_block_sptr top_block)
{
    if (samples_ > 0)
        {
            if (enable_throttle_control_ == true)
                {
                    top_block->connect(file_source_, 0, throttle_, 0);
                    DLOG(INFO) << "connected file source to throttle";
                    top_block->connect(throttle_, 0, valve_, 0);
                    DLOG(INFO) << "connected throttle to valve";
                    if (dump_)
                        {
                            top_block->connect(valve_, 0, sink_, 0);
                            DLOG(INFO) << "connected valve to file sink";
                        }
                }
            else
                {
                    top_block->connect(file_source_, 0, valve_, 0);
                    if (spoofing_protection_ !=0)   
                        {
                         top_block->connect(file_source2_, 0, valve2_, 0);
<<<<<<< HEAD
                         top_block->connect(valve2_, 0, spoofing_detect_, 1);
                         top_block->connect(valve_,  0, spoofing_detect_, 0);
=======
                         top_block->connect(valve2_, 0, jmf_spoofing_, 1);
                         top_block->connect(valve_,  0, jmf_spoofing_, 0);
>>>>>>> 5805ed2a
                        }
                    DLOG(INFO) << "connected file source to valve";
                    if (dump_)
                        {
                            top_block->connect(valve_, 0, sink_, 0);
                            DLOG(INFO) << "connected valve to file sink";
                        }
                }
        }
    else
        {
            if (enable_throttle_control_ == true)
                {
                    top_block->connect(file_source_, 0, throttle_, 0);
                    DLOG(INFO) << "connected file source to throttle";
                    if (dump_)
                        {
                            top_block->connect(file_source_, 0, sink_, 0);
                            DLOG(INFO) << "connected file source to sink";
                        }
                }
            else
                {
                    if (dump_)
                        {
                            top_block->connect(file_source_, 0, sink_, 0);
                            DLOG(INFO) << "connected file source to sink";
                        }
                }
        }
}


void FileSignalSource::disconnect(gr::top_block_sptr top_block)
{
    if (samples_ > 0)
        {
            if (enable_throttle_control_ == true)
                {
                    top_block->disconnect(file_source_, 0, throttle_, 0);
                    DLOG(INFO) << "disconnected file source to throttle";
                    top_block->disconnect(throttle_, 0, valve_, 0);
                    DLOG(INFO) << "disconnected throttle to valve";
                    if (dump_)
                        {
                            top_block->disconnect(valve_, 0, sink_, 0);
                            DLOG(INFO) << "disconnected valve to file sink";
                        }
                }
            else
                {
                    top_block->disconnect(file_source_, 0, valve_, 0);
                    DLOG(INFO) << "disconnected file source to valve";
                    if (dump_)
                        {
                            top_block->disconnect(valve_, 0, sink_, 0);
                            DLOG(INFO) << "disconnected valve to file sink";
                        }
                }
        }
    else
        {
            if (enable_throttle_control_ == true)
                {
                    top_block->disconnect(file_source_, 0, throttle_, 0);
                    DLOG(INFO) << "disconnected file source to throttle";
                    if (dump_)
                        {
                            top_block->disconnect(file_source_, 0, sink_, 0);
                            DLOG(INFO) << "disconnected file source to sink";
                        }
                }
            else
                {
                    if (dump_)
                        {
                            top_block->disconnect(file_source_, 0, sink_, 0);
                            DLOG(INFO) << "disconnected file source to sink";
                        }
                }
        }
}


gr::basic_block_sptr FileSignalSource::get_left_block()
{
    LOG(WARNING) << "Left block of a signal source should not be retrieved";
    return gr::blocks::file_source::sptr();
}


gr::basic_block_sptr FileSignalSource::get_right_block()
{
    if (spoofing_protection_ !=0)   
        { 
<<<<<<< HEAD
            return spoofing_detect_;
=======
            return jmf_spoofing_;
>>>>>>> 5805ed2a
        }
    if (samples_ > 0)
        {
            return valve_;
        }
    if (enable_throttle_control_ == true)
        {
            return throttle_;
        }
    return file_source_;
}<|MERGE_RESOLUTION|>--- conflicted
+++ resolved
@@ -36,7 +36,6 @@
     const std::string& role, unsigned int in_streams, unsigned int out_streams,
     Concurrent_Queue<pmt::pmt_t>* queue) : role_(role), in_streams_(in_streams), out_streams_(out_streams)
 {
-<<<<<<< HEAD
     const std::string default_filename("./example_capture.dat");
     const std::string default_item_type("short");
     const std::string default_dump_filename("./my_capture.dat");
@@ -46,16 +45,6 @@
     //size_t header_size = 0;
     samples_ = configuration->property(role + ".samples", static_cast<uint64_t>(0));
     sampling_frequency_ = configuration->property(role + ".sampling_frequency", static_cast<int64_t>(0));
-=======
-    std::string default_filename = "./example_capture.dat";
-    std::string default_item_type = "short";
-    std::string default_dump_filename = "./my_capture.dat";
-
-    double default_seconds_to_skip = 0.0;
-    size_t header_size = 0;
-    samples_ = configuration->property(role + ".samples", 0);
-    sampling_frequency_ = configuration->property(role + ".sampling_frequency", 0);
->>>>>>> 5805ed2a
     spoofing_protection_  = configuration->property(role + ".spoofing_protection", 0);
     if (spoofing_protection_ !=0) 
          {printf("JMF %d -- ",spoofing_protection_);
@@ -227,17 +216,10 @@
     DLOG(INFO) << "Total number samples to be processed= " << samples_ << " GNSS signal duration= " << signal_duration_s << " [s]";
     std::cout << "GNSS signal recorded time to be processed: " << signal_duration_s << " [s]\n";
 
-<<<<<<< HEAD
     valve_ = gnss_sdr_make_valve(item_size_, samples_, queue);
     if (spoofing_protection_ !=0) 
         {valve2_ = gnss_sdr_make_valve(item_size_, samples_, queue);
          spoofing_detect_=gnss_sdr_make_spoof(item_size_, queue);
-=======
-    valve_ = gnss_sdr_make_valve(item_size_, samples_, queue_);
-    if (spoofing_protection_ !=0) 
-        {valve2_ = gnss_sdr_make_valve(item_size_, samples_, queue_);
-         jmf_spoofing_=gnss_sdr_make_spoof(item_size_, queue_);
->>>>>>> 5805ed2a
         }
     DLOG(INFO) << "valve(" << valve_->unique_id() << ")";
 
@@ -293,13 +275,8 @@
                     if (spoofing_protection_ !=0)   
                         {
                          top_block->connect(file_source2_, 0, valve2_, 0);
-<<<<<<< HEAD
                          top_block->connect(valve2_, 0, spoofing_detect_, 1);
                          top_block->connect(valve_,  0, spoofing_detect_, 0);
-=======
-                         top_block->connect(valve2_, 0, jmf_spoofing_, 1);
-                         top_block->connect(valve_,  0, jmf_spoofing_, 0);
->>>>>>> 5805ed2a
                         }
                     DLOG(INFO) << "connected file source to valve";
                     if (dump_)
@@ -395,11 +372,7 @@
 {
     if (spoofing_protection_ !=0)   
         { 
-<<<<<<< HEAD
             return spoofing_detect_;
-=======
-            return jmf_spoofing_;
->>>>>>> 5805ed2a
         }
     if (samples_ > 0)
         {
