--- conflicted
+++ resolved
@@ -41,21 +41,8 @@
 #include <algorithm>
 #include <cmath>
 #include <iostream>
-<<<<<<< HEAD
 #include <limits>
-#include <gnuradio/io_signature.h>
-#include <gnuradio/block_detail.h>
-#include <gnuradio/buffer.h>
-#include <glog/logging.h>
-#include <matio.h>
-#include "Galileo_E1.h"
-#include "GPS_L1_CA.h"
-=======
-#include <map>
-#include <vector>
-#include <utility>
-
->>>>>>> 658e677f
+
 
 using google::LogMessage;
 
@@ -496,7 +483,6 @@
                         }
                     }
                 }
-<<<<<<< HEAD
                 consume(i, ninput_items[i]);
             }
             i++;
@@ -510,157 +496,6 @@
     d_num_valid_channels = valid_channels.count();
     // Check if there is any valid channel after reading the new incoming Gnss_Synchro data
     if(d_num_valid_channels == 0) { return 0; }
-=======
-            if (channel_history_ok == true)
-                {
-                    std::map<int,Gnss_Synchro>::const_iterator gnss_synchro_map_iter;
-                    std::deque<Gnss_Synchro>::const_iterator gnss_synchro_deque_iter;
-
-                    // 1. If the RX time is not set, set the Rx time
-                    if (T_rx_s == 0)
-                        {
-                            // 0. Read a gnss_synchro snapshot from the queue and store it in a map
-                            std::map<int,Gnss_Synchro> gnss_synchro_map;
-                            for (unsigned int i = 0; i < d_nchannels; i++)
-                                {
-                                    gnss_synchro_map.insert(std::pair<int, Gnss_Synchro>(d_gnss_synchro_history_queue[i].front().Channel_ID,
-                                            d_gnss_synchro_history_queue[i].front()));
-                                }
-                            gnss_synchro_map_iter = min_element(gnss_synchro_map.cbegin(),
-                                    gnss_synchro_map.cend(),
-                                    Hybrid_pairCompare_gnss_synchro_sample_counter);
-                            T_rx_s = static_cast<double>(gnss_synchro_map_iter->second.Tracking_sample_counter) / static_cast<double>(gnss_synchro_map_iter->second.fs);
-                            T_rx_s = floor(T_rx_s * 1000.0) / 1000.0; // truncate to ms
-                            T_rx_s += past_history_s; // increase T_rx to have a minimum past history to interpolate
-                        }
-
-                    // 2. Realign RX time in all valid channels
-                    std::map<int,Gnss_Synchro> realigned_gnss_synchro_map; // container for the aligned set of observables for the selected T_rx
-                    std::map<int,Gnss_Synchro> adjacent_gnss_synchro_map;  // container for the previous observable values to interpolate
-                    // shift channels history to match the reference TOW
-                    for (unsigned int i = 0; i < d_nchannels; i++)
-                        {
-                            gnss_synchro_deque_iter = std::lower_bound(d_gnss_synchro_history_queue[i].cbegin(),
-                                    d_gnss_synchro_history_queue[i].cend(),
-                                    T_rx_s,
-                                    Hybrid_valueCompare_gnss_synchro_receiver_time);
-                            if (gnss_synchro_deque_iter != d_gnss_synchro_history_queue[i].cend())
-                                {
-                                    if (gnss_synchro_deque_iter->Flag_valid_word == true)
-                                        {
-                                            double T_rx_channel = static_cast<double>(gnss_synchro_deque_iter->Tracking_sample_counter) / static_cast<double>(gnss_synchro_deque_iter->fs);
-                                            double delta_T_rx_s = T_rx_channel - T_rx_s;
-
-                                            // check that T_rx difference is less than a threshold (the correlation interval)
-                                            if (delta_T_rx_s * 1000.0 < static_cast<double>(gnss_synchro_deque_iter->correlation_length_ms))
-                                                {
-                                                    // record the word structure in a map for pseudorange computation
-                                                    // save the previous observable
-                                                    int distance = std::distance(d_gnss_synchro_history_queue[i].cbegin(), gnss_synchro_deque_iter);
-                                                    if (distance > 0)
-                                                        {
-                                                            if (d_gnss_synchro_history_queue[i].at(distance - 1).Flag_valid_word)
-                                                                {
-                                                                    double T_rx_channel_prev = static_cast<double>(d_gnss_synchro_history_queue[i].at(distance - 1).Tracking_sample_counter) / static_cast<double>(gnss_synchro_deque_iter->fs);
-                                                                    double delta_T_rx_s_prev = T_rx_channel_prev - T_rx_s;
-                                                                    if (fabs(delta_T_rx_s_prev) < fabs(delta_T_rx_s))
-                                                                        {
-                                                                            realigned_gnss_synchro_map.insert(std::pair<int, Gnss_Synchro>(d_gnss_synchro_history_queue[i].at(distance - 1).Channel_ID,
-                                                                                    d_gnss_synchro_history_queue[i].at(distance - 1)));
-                                                                            adjacent_gnss_synchro_map.insert(std::pair<int, Gnss_Synchro>(gnss_synchro_deque_iter->Channel_ID, *gnss_synchro_deque_iter));
-                                                                        }
-                                                                    else
-                                                                        {
-                                                                            realigned_gnss_synchro_map.insert(std::pair<int, Gnss_Synchro>(gnss_synchro_deque_iter->Channel_ID, *gnss_synchro_deque_iter));
-                                                                            adjacent_gnss_synchro_map.insert(std::pair<int, Gnss_Synchro>(d_gnss_synchro_history_queue[i].at(distance - 1).Channel_ID,
-                                                                                    d_gnss_synchro_history_queue[i].at(distance - 1)));
-                                                                        }
-                                                                }
-
-                                                        }
-                                                    else
-                                                        {
-                                                            realigned_gnss_synchro_map.insert(std::pair<int, Gnss_Synchro>(gnss_synchro_deque_iter->Channel_ID, *gnss_synchro_deque_iter));
-                                                        }
-
-                                                }
-                                        }
-                                }
-                        }
-
-                    if(!realigned_gnss_synchro_map.empty())
-                        {
-                            /*
-                             *  2.1 Use CURRENT set of measurements and find the nearest satellite
-                             *  common RX time algorithm
-                             */
-                            // what is the most recent symbol TOW in the current set? -> this will be the reference symbol
-                            gnss_synchro_map_iter = max_element(realigned_gnss_synchro_map.cbegin(),
-                                    realigned_gnss_synchro_map.cend(),
-                                    Hybrid_pairCompare_gnss_synchro_d_TOW);
-                            double ref_fs_hz = static_cast<double>(gnss_synchro_map_iter->second.fs);
-
-                            // compute interpolated TOW value at T_rx_s
-                            int ref_channel_key = gnss_synchro_map_iter->second.Channel_ID;
-                            Gnss_Synchro adj_obs;
-                            adj_obs = adjacent_gnss_synchro_map.at(ref_channel_key);
-                            double ref_adj_T_rx_s = static_cast<double>(adj_obs.Tracking_sample_counter) / ref_fs_hz + adj_obs.Code_phase_samples / ref_fs_hz;
-
-                            double d_TOW_reference = gnss_synchro_map_iter->second.TOW_at_current_symbol_s;
-                            double d_ref_T_rx_s = static_cast<double>(gnss_synchro_map_iter->second.Tracking_sample_counter) / ref_fs_hz + gnss_synchro_map_iter->second.Code_phase_samples / ref_fs_hz;
-
-                            double selected_T_rx_s = T_rx_s;
-                            // two points linear interpolation using adjacent (adj) values: y=y1+(x-x1)*(y2-y1)/(x2-x1)
-                            double ref_TOW_at_T_rx_s = adj_obs.TOW_at_current_symbol_s +
-                                    (selected_T_rx_s - ref_adj_T_rx_s) * (d_TOW_reference - adj_obs.TOW_at_current_symbol_s) / (d_ref_T_rx_s - ref_adj_T_rx_s);
-
-                            // Now compute RX time differences due to the PRN alignment in the correlators
-                            double traveltime_ms;
-                            double pseudorange_m;
-                            double channel_T_rx_s;
-                            double channel_fs_hz;
-                            double channel_TOW_s;
-                            for(gnss_synchro_map_iter = realigned_gnss_synchro_map.cbegin(); gnss_synchro_map_iter != realigned_gnss_synchro_map.cend(); gnss_synchro_map_iter++)
-                                {
-                                    channel_fs_hz = static_cast<double>(gnss_synchro_map_iter->second.fs);
-                                    channel_TOW_s = gnss_synchro_map_iter->second.TOW_at_current_symbol_s;
-                                    channel_T_rx_s = static_cast<double>(gnss_synchro_map_iter->second.Tracking_sample_counter) / channel_fs_hz + gnss_synchro_map_iter->second.Code_phase_samples / channel_fs_hz;
-                                    // compute interpolated observation values
-                                    // two points linear interpolation using adjacent (adj) values: y=y1+(x-x1)*(y2-y1)/(x2-x1)
-                                    // TOW at the selected receiver time T_rx_s
-                                    int element_key = gnss_synchro_map_iter->second.Channel_ID;
-                                    try
-                                    {
-                                            adj_obs = adjacent_gnss_synchro_map.at(element_key);
-                                    }
-                                    catch(const std::exception & ex)
-                                    {
-                                            continue;
-                                    }
-
-                                    double adj_T_rx_s = static_cast<double>(adj_obs.Tracking_sample_counter) / channel_fs_hz + adj_obs.Code_phase_samples / channel_fs_hz;
-
-                                    double channel_TOW_at_T_rx_s = adj_obs.TOW_at_current_symbol_s + (selected_T_rx_s - adj_T_rx_s) * (channel_TOW_s - adj_obs.TOW_at_current_symbol_s) / (channel_T_rx_s - adj_T_rx_s);
-
-                                    // Doppler and Accumulated carrier phase
-                                    double Carrier_phase_lin_rads = adj_obs.Carrier_phase_rads + (selected_T_rx_s - adj_T_rx_s) * (gnss_synchro_map_iter->second.Carrier_phase_rads - adj_obs.Carrier_phase_rads) / (channel_T_rx_s - adj_T_rx_s);
-                                    double Carrier_Doppler_lin_hz = adj_obs.Carrier_Doppler_hz + (selected_T_rx_s - adj_T_rx_s) * (gnss_synchro_map_iter->second.Carrier_Doppler_hz - adj_obs.Carrier_Doppler_hz) / (channel_T_rx_s - adj_T_rx_s);
-
-                                    // compute the pseudorange (no rx time offset correction)
-                                    traveltime_ms = (ref_TOW_at_T_rx_s - channel_TOW_at_T_rx_s) * 1000.0 + GPS_STARTOFFSET_ms;
-                                    // convert to meters
-                                    pseudorange_m = traveltime_ms * GPS_C_m_ms; // [m]
-                                    // update the pseudorange object
-                                    current_gnss_synchro[gnss_synchro_map_iter->second.Channel_ID] = gnss_synchro_map_iter->second;
-                                    current_gnss_synchro[gnss_synchro_map_iter->second.Channel_ID].Pseudorange_m = pseudorange_m;
-                                    current_gnss_synchro[gnss_synchro_map_iter->second.Channel_ID].Flag_valid_pseudorange = true;
-                                    // Save the estimated RX time (no RX clock offset correction yet!)
-                                    current_gnss_synchro[gnss_synchro_map_iter->second.Channel_ID].RX_time = ref_TOW_at_T_rx_s + GPS_STARTOFFSET_ms / 1000.0;
-
-                                    current_gnss_synchro[gnss_synchro_map_iter->second.Channel_ID].Carrier_phase_rads = Carrier_phase_lin_rads;
-                                    current_gnss_synchro[gnss_synchro_map_iter->second.Channel_ID].Carrier_Doppler_hz = Carrier_Doppler_lin_hz;
-                                }
->>>>>>> 658e677f
 
     for(i = 0; i < d_nchannels; i++) //Discard observables with T_rx higher than the threshold
     {
