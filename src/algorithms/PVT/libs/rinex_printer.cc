--- conflicted
+++ resolved
@@ -641,8 +641,6 @@
      //Avoid compiler warning, there is not time system correction between Galileo and GLONASS
     if(galileo_almanac.A_0G_10){}
     std::string line;
-    stringVersion = "3.02";
-    version = 3;
 
     // -------- Line 1
     line = std::string(5, ' ');
@@ -1155,8 +1153,6 @@
 void Rinex_Printer::rinex_nav_header(std::fstream& out, const Gps_Iono& gps_iono, const Gps_Utc_Model& gps_utc_model, const Galileo_Iono& galileo_iono, const Galileo_Utc_Model& galileo_utc_model, const Galileo_Almanac& galileo_almanac)
 {
     std::string line;
-    stringVersion = "3.02";
-    version = 3;
 
     // -------- Line 1
     line = std::string(5, ' ');
@@ -5194,6 +5190,7 @@
     out << line << std::endl;
 }
 
+
 void Rinex_Printer::update_obs_header(std::fstream& out, const Glonass_Gnav_Utc_Model& utc_model)
 {
     if(utc_model.d_N_4)
@@ -5288,26 +5285,11 @@
 
 void Rinex_Printer::update_obs_header(std::fstream& out, const Gps_CNAV_Utc_Model& utc_model)
 {
-<<<<<<< HEAD
     std::vector<std::string> data;
     std::string line_aux;
 
     out.seekp(0);
     data.clear();
-=======
-    std::string line;
-
-    // -------- Line 1
-    line = std::string(5, ' ');
-    line += stringVersion;
-    line += std::string(11, ' ');
-    line += Rinex_Printer::leftJustify("OBSERVATION DATA", 20);
-    line += satelliteSystem["Galileo"];
-    line += std::string(19, ' ');
-    line += std::string("RINEX VERSION / TYPE");
-    Rinex_Printer::lengthCheck(line);
-    out << line << std::endl;
->>>>>>> 05247ea4
 
     bool no_more_finds = false;
     std::string line_str;
@@ -5596,31 +5578,12 @@
                 }
             line += Rinex_Printer::rightJustify(boost::lexical_cast<std::string>(numSatellitesObserved), 3);
 
-
-<<<<<<< HEAD
             // Receiver clock offset (optional)
             //line += rightJustify(asString(clockOffset, 12), 15);
 
             line += std::string(80 - line.size(), ' ');
             Rinex_Printer::lengthCheck(line);
             out << line << std::endl;
-=======
-void Rinex_Printer::rinex_obs_header(std::fstream& out, const Gps_Ephemeris& gps_eph, const Galileo_Ephemeris& galileo_eph, const double d_TOW_first_observation, const std::string galileo_bands)
-{
-    if(galileo_eph.e_1){} // avoid warning, not needed
-    std::string line;
-
-    // -------- Line 1
-    line = std::string(5, ' ');
-    line += stringVersion;
-    line += std::string(11, ' ');
-    line += Rinex_Printer::leftJustify("OBSERVATION DATA", 20);
-    line += satelliteSystem["Mixed"];
-    line += std::string(19, ' ');
-    line += std::string("RINEX VERSION / TYPE");
-    Rinex_Printer::lengthCheck(line);
-    out << line << std::endl;
->>>>>>> 05247ea4
 
             for(observables_iter = observables.begin();
                     observables_iter != observables.end();
@@ -5682,6 +5645,9 @@
                 }
         }
 }
+
+
+
 
 
 void Rinex_Printer::log_rinex_obs(std::fstream& out, const Gps_Ephemeris& gps_eph, const Glonass_Gnav_Ephemeris& glonass_gnav_eph,  double gps_obs_time, const std::map<int,Gnss_Synchro>& observables)
