--- conflicted
+++ resolved
@@ -386,11 +386,7 @@
     msgctl(sysv_msqid, IPC_RMID, NULL);
 
     //save GPS L2CM ephemeris to XML file
-<<<<<<< HEAD
-    std::string file_name="eph_GPS_L2CM.xml";
-=======
     std::string file_name = "eph_GPS_L2CM_L5.xml";
->>>>>>> 114121ef
 
     if (d_ls_pvt->gps_cnav_ephemeris_map.size() > 0)
         {
@@ -526,12 +522,9 @@
             bool flag_write_RTCM_1019_output = false;
             bool flag_write_RTCM_1020_output = false;
             bool flag_write_RTCM_1045_output = false;
-<<<<<<< HEAD
             bool flag_write_RTCM_1077_output = false;
             bool flag_write_RTCM_1087_output = false;
             bool flag_write_RTCM_1097_output = false;
-=======
->>>>>>> 114121ef
             bool flag_write_RTCM_MSM_output = false;
             bool flag_write_RINEX_obs_output = false;
             bool flag_write_RINEX_nav_output = false;
@@ -555,12 +548,9 @@
                                     || ((tmp_eph_iter_cnav->second.i_satellite_PRN == in[i][epoch].PRN) && (std::string(in[i][epoch].Signal).compare("2S") == 0))
                                     || ((tmp_eph_iter_gal->second.i_satellite_PRN == in[i][epoch].PRN) && (std::string(in[i][epoch].Signal).compare("1B") == 0))
                                     || ((tmp_eph_iter_gal->second.i_satellite_PRN == in[i][epoch].PRN) && (std::string(in[i][epoch].Signal).compare("5X") == 0))
-<<<<<<< HEAD
                                     || ((tmp_eph_iter_glo_gnav->second.i_satellite_PRN == in[i][epoch].PRN) && (std::string(in[i][epoch].Signal).compare("1G") == 0))
-                                    || ((tmp_eph_iter_glo_gnav->second.i_satellite_PRN == in[i][epoch].PRN) && (std::string(in[i][epoch].Signal).compare("2G") == 0)))
-=======
+                                    || ((tmp_eph_iter_glo_gnav->second.i_satellite_PRN == in[i][epoch].PRN) && (std::string(in[i][epoch].Signal).compare("2G") == 0))
                                     || ((tmp_eph_iter_cnav->second.i_satellite_PRN == in[i][epoch].PRN) && (std::string(in[i][epoch].Signal).compare("L5") == 0)))
->>>>>>> 114121ef
                                 {
                                     // store valid observables in a map.
                                     gnss_observables_map.insert(std::pair<int,Gnss_Synchro>(i, in[i][epoch]));
@@ -678,8 +668,8 @@
                                     if(first_fix == true)
                                         {
                                             std::cout << "First position fix at " << boost::posix_time::to_simple_string(d_ls_pvt->get_position_UTC_time())
-                                                      << " UTC is Lat = " << d_ls_pvt->get_latitude() << " [deg], Long = " << d_ls_pvt->get_longitude()
-                                                      << " [deg], Height= " << d_ls_pvt->get_height() << " [m]" << std::endl;
+                                            << " UTC is Lat = " << d_ls_pvt->get_latitude() << " [deg], Long = " << d_ls_pvt->get_longitude()
+                                            << " [deg], Height= " << d_ls_pvt->get_height() << " [m]" << std::endl;
                                             ttff_msgbuf ttff;
                                             ttff.mtype = 1;
                                             end = std::chrono::system_clock::now();
@@ -730,7 +720,7 @@
                                     std::map<int, Galileo_Ephemeris>::const_iterator galileo_ephemeris_iter;
                                     std::map<int, Gps_Ephemeris>::const_iterator gps_ephemeris_iter;
                                     std::map<int, Gps_CNAV_Ephemeris>::const_iterator gps_cnav_ephemeris_iter;
-									std::map<int, Glonass_Gnav_Ephemeris>::const_iterator glonass_gnav_ephemeris_iter;
+                                    std::map<int, Glonass_Gnav_Ephemeris>::const_iterator glonass_gnav_ephemeris_iter;
                                     std::map<int, Gnss_Synchro>::const_iterator gnss_observables_iter;
 
                                     if (!b_rinex_header_written) //  & we have utc data in nav message!
@@ -738,7 +728,7 @@
                                             galileo_ephemeris_iter = d_ls_pvt->galileo_ephemeris_map.cbegin();
                                             gps_ephemeris_iter = d_ls_pvt->gps_ephemeris_map.cbegin();
                                             gps_cnav_ephemeris_iter = d_ls_pvt->gps_cnav_ephemeris_map.cbegin();
-											glonass_gnav_ephemeris_iter = d_ls_pvt->glonass_gnav_ephemeris_map.cbegin();
+                                            glonass_gnav_ephemeris_iter = d_ls_pvt->glonass_gnav_ephemeris_map.cbegin();
 
                                             if(type_of_rx == 1) // GPS L1 C/A only
                                                 {
@@ -895,12 +885,12 @@
                                                             std::string glo_signal("1G");
                                                             rp->rinex_obs_header(rp->obsFile, gps_ephemeris_iter->second, glonass_gnav_ephemeris_iter->second, d_rx_time, glo_signal);
                                                             if(d_rinex_version == 3)
-                                                            	rp->rinex_nav_header(rp->navMixFile, d_ls_pvt->gps_iono,  d_ls_pvt->gps_utc_model, d_ls_pvt->glonass_gnav_utc_model, d_ls_pvt->glonass_gnav_almanac);
+                                                                rp->rinex_nav_header(rp->navMixFile, d_ls_pvt->gps_iono,  d_ls_pvt->gps_utc_model, d_ls_pvt->glonass_gnav_utc_model, d_ls_pvt->glonass_gnav_almanac);
                                                             if(d_rinex_version == 2)
-																{
-                                                            		rp->rinex_nav_header(rp->navFile, d_ls_pvt->gps_iono, d_ls_pvt->gps_utc_model);
-                                                            		rp->rinex_nav_header(rp->navGloFile, d_ls_pvt->glonass_gnav_utc_model, glonass_gnav_ephemeris_iter->second);
-																}
+                                                                {
+                                                                    rp->rinex_nav_header(rp->navFile, d_ls_pvt->gps_iono, d_ls_pvt->gps_utc_model);
+                                                                    rp->rinex_nav_header(rp->navGloFile, d_ls_pvt->glonass_gnav_utc_model, glonass_gnav_ephemeris_iter->second);
+                                                                }
                                                             b_rinex_header_written = true; // do not write header anymore
                                                         }
                                                 }
@@ -916,15 +906,15 @@
                                                         }
                                                 }
                                             if(type_of_rx == 28) // GPS L2C + GLONASS L1 C/A
-												{
-													if ((glonass_gnav_ephemeris_iter != d_ls_pvt->glonass_gnav_ephemeris_map.cend()) && (gps_cnav_ephemeris_iter != d_ls_pvt->gps_cnav_ephemeris_map.cend()) )
-														{
-															std::string glo_signal("1G");
-															rp->rinex_obs_header(rp->obsFile, gps_cnav_ephemeris_iter->second, glonass_gnav_ephemeris_iter->second, d_rx_time, glo_signal);
-															rp->rinex_nav_header(rp->navMixFile, d_ls_pvt->gps_cnav_iono,  d_ls_pvt->gps_cnav_utc_model, d_ls_pvt->glonass_gnav_utc_model, d_ls_pvt->glonass_gnav_almanac);
-															b_rinex_header_written = true; // do not write header anymore
-														}
-												}
+                                                {
+                                                    if ((glonass_gnav_ephemeris_iter != d_ls_pvt->glonass_gnav_ephemeris_map.cend()) && (gps_cnav_ephemeris_iter != d_ls_pvt->gps_cnav_ephemeris_map.cend()) )
+                                                        {
+                                                            std::string glo_signal("1G");
+                                                            rp->rinex_obs_header(rp->obsFile, gps_cnav_ephemeris_iter->second, glonass_gnav_ephemeris_iter->second, d_rx_time, glo_signal);
+                                                            rp->rinex_nav_header(rp->navMixFile, d_ls_pvt->gps_cnav_iono,  d_ls_pvt->gps_cnav_utc_model, d_ls_pvt->glonass_gnav_utc_model, d_ls_pvt->glonass_gnav_almanac);
+                                                            b_rinex_header_written = true; // do not write header anymore
+                                                        }
+                                                }
                                         }
                                     if(b_rinex_header_written) // The header is already written, we can now log the navigation message data
                                         {
@@ -964,13 +954,13 @@
                                                         }
                                                     if(type_of_rx == 26) //  GPS L1 C/A + GLONASS L1 C/A
                                                         {
-                                                    		if(d_rinex_version == 3)
-                                                    			rp->log_rinex_nav(rp->navMixFile, d_ls_pvt->gps_ephemeris_map, d_ls_pvt->glonass_gnav_ephemeris_map);
-															if(d_rinex_version == 2)
-																{
-																	rp->log_rinex_nav(rp->navFile, d_ls_pvt->gps_ephemeris_map);
-																	rp->log_rinex_nav(rp->navGloFile, d_ls_pvt->glonass_gnav_ephemeris_map);
-																}
+                                                            if(d_rinex_version == 3)
+                                                                rp->log_rinex_nav(rp->navMixFile, d_ls_pvt->gps_ephemeris_map, d_ls_pvt->glonass_gnav_ephemeris_map);
+                                                            if(d_rinex_version == 2)
+                                                                {
+                                                                    rp->log_rinex_nav(rp->navFile, d_ls_pvt->gps_ephemeris_map);
+                                                                    rp->log_rinex_nav(rp->navGloFile, d_ls_pvt->glonass_gnav_ephemeris_map);
+                                                                }
 
                                                         }
                                                     if(type_of_rx == 27) //  Galileo E1B + GLONASS L1 C/A
@@ -978,9 +968,9 @@
                                                             rp->log_rinex_nav(rp->navMixFile, d_ls_pvt->galileo_ephemeris_map, d_ls_pvt->glonass_gnav_ephemeris_map);
                                                         }
                                                     if(type_of_rx == 28) //  GPS L2C + GLONASS L1 C/A
-														{
-															rp->log_rinex_nav(rp->navMixFile, d_ls_pvt->gps_cnav_ephemeris_map, d_ls_pvt->glonass_gnav_ephemeris_map);
-														}
+                                                        {
+                                                            rp->log_rinex_nav(rp->navMixFile, d_ls_pvt->gps_cnav_ephemeris_map, d_ls_pvt->glonass_gnav_ephemeris_map);
+                                                        }
                                                 }
                                             galileo_ephemeris_iter = d_ls_pvt->galileo_ephemeris_map.cbegin();
                                             gps_ephemeris_iter = d_ls_pvt->gps_ephemeris_map.cbegin();
@@ -1163,7 +1153,7 @@
                                                         {
                                                             if ((glonass_gnav_ephemeris_iter != d_ls_pvt->glonass_gnav_ephemeris_map.end()) && (gps_ephemeris_iter != d_ls_pvt->gps_ephemeris_map.end()) )
                                                                 {
-                                                            		rp->log_rinex_obs(rp->obsFile, gps_ephemeris_iter->second, glonass_gnav_ephemeris_iter->second, d_rx_time, gnss_observables_map);
+                                                                    rp->log_rinex_obs(rp->obsFile, gps_ephemeris_iter->second, glonass_gnav_ephemeris_iter->second, d_rx_time, gnss_observables_map);
                                                                 }
                                                             if (!b_rinex_header_updated && (d_ls_pvt->gps_utc_model.d_A0 != 0))
                                                                 {
@@ -1190,7 +1180,7 @@
                                                         {
                                                             if ((glonass_gnav_ephemeris_iter != d_ls_pvt->glonass_gnav_ephemeris_map.end()) && (gps_cnav_ephemeris_iter != d_ls_pvt->gps_cnav_ephemeris_map.end()) )
                                                                 {
-                                                            		rp->log_rinex_obs(rp->obsFile, gps_cnav_ephemeris_iter->second, glonass_gnav_ephemeris_iter->second, d_rx_time, gnss_observables_map);
+                                                                    rp->log_rinex_obs(rp->obsFile, gps_cnav_ephemeris_iter->second, glonass_gnav_ephemeris_iter->second, d_rx_time, gnss_observables_map);
                                                                 }
                                                             if (!b_rinex_header_updated && (d_ls_pvt->gps_cnav_utc_model.d_A0 != 0))
                                                                 {
@@ -1447,7 +1437,7 @@
                                                                                     galileo_ephemeris_iter = d_ls_pvt->galileo_ephemeris_map.find(gnss_observables_iter->second.PRN);
                                                                                     if (galileo_ephemeris_iter != d_ls_pvt->galileo_ephemeris_map.cend())
                                                                                         {
-                                                                                    		gal_channel = i;
+                                                                                            gal_channel = i;
                                                                                         }
                                                                                 }
                                                                         }
@@ -1591,30 +1581,30 @@
                                                     b_rtcm_writing_started = true;
                                                 }
                                             if((type_of_rx == 23) || (type_of_rx == 24) || (type_of_rx == 25)) // GLONASS
-												{
-													for(std::map<int,Glonass_Gnav_Ephemeris>::const_iterator glonass_gnav_ephemeris_iter = d_ls_pvt->glonass_gnav_ephemeris_map.cbegin(); glonass_gnav_ephemeris_iter != d_ls_pvt->glonass_gnav_ephemeris_map.cend(); glonass_gnav_ephemeris_iter++ )
-														{
-															d_rtcm_printer->Print_Rtcm_MT1020(glonass_gnav_ephemeris_iter->second, d_ls_pvt->glonass_gnav_utc_model);
-														}
-
-													std::map<int,Glonass_Gnav_Ephemeris>::const_iterator glo_gnav_ephemeris_iter = d_ls_pvt->glonass_gnav_ephemeris_map.cbegin();
-
-													if (glo_gnav_ephemeris_iter != d_ls_pvt->glonass_gnav_ephemeris_map.cend())
-														{
-															d_rtcm_printer->Print_Rtcm_MSM(7, {}, {}, {}, glo_gnav_ephemeris_iter->second, d_rx_time, gnss_observables_map, 0, 0, 0, 0, 0);
-														}
-													b_rtcm_writing_started = true;
-												}
+                                                {
+                                                    for(std::map<int,Glonass_Gnav_Ephemeris>::const_iterator glonass_gnav_ephemeris_iter = d_ls_pvt->glonass_gnav_ephemeris_map.cbegin(); glonass_gnav_ephemeris_iter != d_ls_pvt->glonass_gnav_ephemeris_map.cend(); glonass_gnav_ephemeris_iter++ )
+                                                        {
+                                                            d_rtcm_printer->Print_Rtcm_MT1020(glonass_gnav_ephemeris_iter->second, d_ls_pvt->glonass_gnav_utc_model);
+                                                        }
+
+                                                    std::map<int,Glonass_Gnav_Ephemeris>::const_iterator glo_gnav_ephemeris_iter = d_ls_pvt->glonass_gnav_ephemeris_map.cbegin();
+
+                                                    if (glo_gnav_ephemeris_iter != d_ls_pvt->glonass_gnav_ephemeris_map.cend())
+                                                        {
+                                                            d_rtcm_printer->Print_Rtcm_MSM(7, {}, {}, {}, glo_gnav_ephemeris_iter->second, d_rx_time, gnss_observables_map, 0, 0, 0, 0, 0);
+                                                        }
+                                                    b_rtcm_writing_started = true;
+                                                }
                                             if(type_of_rx == 26) // GPS L1 C/A + GLONASS L1 C/A
                                                 {
-                                            		if(d_rtcm_MT1019_rate_ms != 0) // allows deactivating messages by setting rate = 0
+                                                    if(d_rtcm_MT1019_rate_ms != 0) // allows deactivating messages by setting rate = 0
                                                         {
                                                             for(gps_ephemeris_iter = d_ls_pvt->gps_ephemeris_map.cbegin(); gps_ephemeris_iter != d_ls_pvt->gps_ephemeris_map.cend(); gps_ephemeris_iter++ )
                                                                 {
                                                                     d_rtcm_printer->Print_Rtcm_MT1019(gps_ephemeris_iter->second);
                                                                 }
                                                         }
-                                            		if(d_rtcm_MT1020_rate_ms != 0) // allows deactivating messages by setting rate = 0
+                                                    if(d_rtcm_MT1020_rate_ms != 0) // allows deactivating messages by setting rate = 0
                                                         {
                                                             for(std::map<int,Glonass_Gnav_Ephemeris>::const_iterator glonass_gnav_ephemeris_iter = d_ls_pvt->glonass_gnav_ephemeris_map.cbegin(); glonass_gnav_ephemeris_iter != d_ls_pvt->glonass_gnav_ephemeris_map.cend(); glonass_gnav_ephemeris_iter++ )
                                                                 {
@@ -1622,108 +1612,104 @@
                                                                 }
                                                         }
 
-													//gps_ephemeris_iter = d_ls_pvt->gps_ephemeris_map.end();
-													//galileo_ephemeris_iter = d_ls_pvt->galileo_ephemeris_map.end();
-													unsigned int i = 0;
-													for (gnss_observables_iter = gnss_observables_map.cbegin(); gnss_observables_iter != gnss_observables_map.cend(); gnss_observables_iter++)
-														{
-															std::string system(&gnss_observables_iter->second.System, 1);
-															if(gps_channel == 0)
-																{
-																	if(system.compare("G") == 0)
-																		{
-																			// This is a channel with valid GPS signal
-																			gps_ephemeris_iter = d_ls_pvt->gps_ephemeris_map.find(gnss_observables_iter->second.PRN);
-																			if (gps_ephemeris_iter != d_ls_pvt->gps_ephemeris_map.cend())
-																				{
-																					gps_channel = i;
-																				}
-																		}
-																}
-															if(glo_channel == 0)
-																{
-																	if(system.compare("R") == 0)
-																		{
-																			glonass_gnav_ephemeris_iter = d_ls_pvt->glonass_gnav_ephemeris_map.find(gnss_observables_iter->second.PRN);
-																			if (glonass_gnav_ephemeris_iter != d_ls_pvt->glonass_gnav_ephemeris_map.cend())
-																				{
-																					glo_channel = i;
-																				}
-																		}
-																}
-															i++;
-														}
-													if (glonass_gnav_ephemeris_iter != d_ls_pvt->glonass_gnav_ephemeris_map.cend())
-														{
-															d_rtcm_printer->Print_Rtcm_MSM(7, {}, {}, {}, glonass_gnav_ephemeris_iter->second, d_rx_time, gnss_observables_map, 0, 0, 0, 0, 0);
-														}
-
-													if (gps_ephemeris_iter != d_ls_pvt->gps_ephemeris_map.cend())
-														{
-															d_rtcm_printer->Print_Rtcm_MSM(7, gps_ephemeris_iter->second, {}, {}, {}, d_rx_time, gnss_observables_map, 0, 0, 0, 0, 0);
-														}
-
-													b_rtcm_writing_started = true;
-
+                                                    //gps_ephemeris_iter = d_ls_pvt->gps_ephemeris_map.end();
+                                                    //galileo_ephemeris_iter = d_ls_pvt->galileo_ephemeris_map.end();
+                                                    unsigned int i = 0;
+                                                    for (gnss_observables_iter = gnss_observables_map.cbegin(); gnss_observables_iter != gnss_observables_map.cend(); gnss_observables_iter++)
+                                                        {
+                                                            std::string system(&gnss_observables_iter->second.System, 1);
+                                                            if(gps_channel == 0)
+                                                                {
+                                                                    if(system.compare("G") == 0)
+                                                                        {
+                                                                            // This is a channel with valid GPS signal
+                                                                            gps_ephemeris_iter = d_ls_pvt->gps_ephemeris_map.find(gnss_observables_iter->second.PRN);
+                                                                            if (gps_ephemeris_iter != d_ls_pvt->gps_ephemeris_map.cend())
+                                                                                {
+                                                                                    gps_channel = i;
+                                                                                }
+                                                                        }
+                                                                }
+                                                            if(glo_channel == 0)
+                                                                {
+                                                                    if(system.compare("R") == 0)
+                                                                        {
+                                                                            glonass_gnav_ephemeris_iter = d_ls_pvt->glonass_gnav_ephemeris_map.find(gnss_observables_iter->second.PRN);
+                                                                            if (glonass_gnav_ephemeris_iter != d_ls_pvt->glonass_gnav_ephemeris_map.cend())
+                                                                                {
+                                                                                    glo_channel = i;
+                                                                                }
+                                                                        }
+                                                                }
+                                                            i++;
+                                                        }
+                                                    if (glonass_gnav_ephemeris_iter != d_ls_pvt->glonass_gnav_ephemeris_map.cend())
+                                                        {
+                                                            d_rtcm_printer->Print_Rtcm_MSM(7, {}, {}, {}, glonass_gnav_ephemeris_iter->second, d_rx_time, gnss_observables_map, 0, 0, 0, 0, 0);
+                                                        }
+
+                                                    if (gps_ephemeris_iter != d_ls_pvt->gps_ephemeris_map.cend())
+                                                        {
+                                                            d_rtcm_printer->Print_Rtcm_MSM(7, gps_ephemeris_iter->second, {}, {}, {}, d_rx_time, gnss_observables_map, 0, 0, 0, 0, 0);
+                                                        }
+
+                                                    b_rtcm_writing_started = true;
                                                 }
                                             if(type_of_rx == 27) // GLONASS L1 C/A + Galileo E1B
-												{
-                                        			if(d_rtcm_MT1020_rate_ms != 0) // allows deactivating messages by setting rate = 0
-														{
-															for(std::map<int,Glonass_Gnav_Ephemeris>::const_iterator glonass_gnav_ephemeris_iter = d_ls_pvt->glonass_gnav_ephemeris_map.cbegin(); glonass_gnav_ephemeris_iter != d_ls_pvt->glonass_gnav_ephemeris_map.cend(); glonass_gnav_ephemeris_iter++ )
-																{
-																	d_rtcm_printer->Print_Rtcm_MT1020(glonass_gnav_ephemeris_iter->second, d_ls_pvt->glonass_gnav_utc_model);
-																}
-														}
-                                            		if(d_rtcm_MT1045_rate_ms != 0) // allows deactivating messages by setting rate = 0
-														{
-															for(galileo_ephemeris_iter = d_ls_pvt->galileo_ephemeris_map.cbegin(); galileo_ephemeris_iter != d_ls_pvt->galileo_ephemeris_map.cend(); galileo_ephemeris_iter++ )
-																{
-																	d_rtcm_printer->Print_Rtcm_MT1045(galileo_ephemeris_iter->second);
-																}
-														}
-
-													unsigned int i = 0;
-													for (gnss_observables_iter = gnss_observables_map.cbegin(); gnss_observables_iter != gnss_observables_map.cend(); gnss_observables_iter++)
-														{
-															std::string system(&gnss_observables_iter->second.System, 1);
-															if(gal_channel == 0)
-																{
-																	if(system.compare("E") == 0)
-																		{
-																			// This is a channel with valid GPS signal
-																			galileo_ephemeris_iter = d_ls_pvt->galileo_ephemeris_map.find(gnss_observables_iter->second.PRN);
-																			if (galileo_ephemeris_iter != d_ls_pvt->galileo_ephemeris_map.cend())
-																				{
-																					gal_channel = i;
-																				}
-																		}
-																}
-															if(glo_channel == 0)
-																{
-																	if(system.compare("R") == 0)
-																		{
-																			glonass_gnav_ephemeris_iter = d_ls_pvt->glonass_gnav_ephemeris_map.find(gnss_observables_iter->second.PRN);
-																			if (glonass_gnav_ephemeris_iter != d_ls_pvt->glonass_gnav_ephemeris_map.end())
-																				{
-																					glo_channel = i;
-																				}
-																		}
-																}
-															i++;
-														}
-													if (galileo_ephemeris_iter != d_ls_pvt->galileo_ephemeris_map.end())
-														{
-															d_rtcm_printer->Print_Rtcm_MSM(7, {}, {}, galileo_ephemeris_iter->second, {}, d_rx_time, gnss_observables_map, 0, 0, 0, 0, 0);
-														}
-													if (glonass_gnav_ephemeris_iter != d_ls_pvt->glonass_gnav_ephemeris_map.end())
-														{
-															d_rtcm_printer->Print_Rtcm_MSM(7, {}, {}, {}, glonass_gnav_ephemeris_iter->second, d_rx_time, gnss_observables_map, 0, 0, 0, 0, 0);
-														}
-
-
-												}
-
+                                                {
+                                                    if(d_rtcm_MT1020_rate_ms != 0) // allows deactivating messages by setting rate = 0
+                                                        {
+                                                            for(std::map<int,Glonass_Gnav_Ephemeris>::const_iterator glonass_gnav_ephemeris_iter = d_ls_pvt->glonass_gnav_ephemeris_map.cbegin(); glonass_gnav_ephemeris_iter != d_ls_pvt->glonass_gnav_ephemeris_map.cend(); glonass_gnav_ephemeris_iter++ )
+                                                                {
+                                                                    d_rtcm_printer->Print_Rtcm_MT1020(glonass_gnav_ephemeris_iter->second, d_ls_pvt->glonass_gnav_utc_model);
+                                                                }
+                                                        }
+                                                    if(d_rtcm_MT1045_rate_ms != 0) // allows deactivating messages by setting rate = 0
+                                                        {
+                                                            for(galileo_ephemeris_iter = d_ls_pvt->galileo_ephemeris_map.cbegin(); galileo_ephemeris_iter != d_ls_pvt->galileo_ephemeris_map.cend(); galileo_ephemeris_iter++ )
+                                                                {
+                                                                    d_rtcm_printer->Print_Rtcm_MT1045(galileo_ephemeris_iter->second);
+                                                                }
+                                                        }
+
+                                                    unsigned int i = 0;
+                                                    for (gnss_observables_iter = gnss_observables_map.cbegin(); gnss_observables_iter != gnss_observables_map.cend(); gnss_observables_iter++)
+                                                        {
+                                                            std::string system(&gnss_observables_iter->second.System, 1);
+                                                            if(gal_channel == 0)
+                                                                {
+                                                                    if(system.compare("E") == 0)
+                                                                        {
+                                                                            // This is a channel with valid GPS signal
+                                                                            galileo_ephemeris_iter = d_ls_pvt->galileo_ephemeris_map.find(gnss_observables_iter->second.PRN);
+                                                                            if (galileo_ephemeris_iter != d_ls_pvt->galileo_ephemeris_map.cend())
+                                                                                {
+                                                                                    gal_channel = i;
+                                                                                }
+                                                                        }
+                                                                }
+                                                            if(glo_channel == 0)
+                                                                {
+                                                                    if(system.compare("R") == 0)
+                                                                        {
+                                                                            glonass_gnav_ephemeris_iter = d_ls_pvt->glonass_gnav_ephemeris_map.find(gnss_observables_iter->second.PRN);
+                                                                            if (glonass_gnav_ephemeris_iter != d_ls_pvt->glonass_gnav_ephemeris_map.end())
+                                                                                {
+                                                                                    glo_channel = i;
+                                                                                }
+                                                                        }
+                                                                }
+                                                            i++;
+                                                        }
+                                                    if (galileo_ephemeris_iter != d_ls_pvt->galileo_ephemeris_map.end())
+                                                        {
+                                                            d_rtcm_printer->Print_Rtcm_MSM(7, {}, {}, galileo_ephemeris_iter->second, {}, d_rx_time, gnss_observables_map, 0, 0, 0, 0, 0);
+                                                        }
+                                                    if (glonass_gnav_ephemeris_iter != d_ls_pvt->glonass_gnav_ephemeris_map.end())
+                                                        {
+                                                            d_rtcm_printer->Print_Rtcm_MSM(7, {}, {}, {}, glonass_gnav_ephemeris_iter->second, d_rx_time, gnss_observables_map, 0, 0, 0, 0, 0);
+                                                        }
+                                                }
                                         }
                                 }
                         }
