/*!
 * \file gps_l5i_dll_pll_tracking.cc
 * \brief  Interface of an adapter of a DLL+PLL tracking loop block
 * for GPS L5i to a TrackingInterface
 * \author Javier Arribas, 2017. jarribas(at)cttc.es
 *
 * Code DLL + carrier PLL according to the algorithms described in:
 * K.Borre, D.M.Akos, N.Bertelsen, P.Rinder, and S.H.Jensen,
 * A Software-Defined GPS and Galileo Receiver. A Single-Frequency
 * Approach, Birkhauser, 2007
 *
 * -------------------------------------------------------------------------
 *
 * Copyright (C) 2010-2015  (see AUTHORS file for a list of contributors)
 *
 * GNSS-SDR is a software defined Global Navigation
 *          Satellite Systems receiver
 *
 * This file is part of GNSS-SDR.
 *
 * GNSS-SDR is free software: you can redistribute it and/or modify
 * it under the terms of the GNU General Public License as published by
 * the Free Software Foundation, either version 3 of the License, or
 * (at your option) any later version.
 *
 * GNSS-SDR is distributed in the hope that it will be useful,
 * but WITHOUT ANY WARRANTY; without even the implied warranty of
 * MERCHANTABILITY or FITNESS FOR A PARTICULAR PURPOSE.  See the
 * GNU General Public License for more details.
 *
 * You should have received a copy of the GNU General Public License
 * along with GNSS-SDR. If not, see <http://www.gnu.org/licenses/>.
 *
 * -------------------------------------------------------------------------
 */


#include "gps_l5i_dll_pll_tracking.h"
#include "configuration_interface.h"
#include "GPS_L5.h"
#include "gnss_sdr_flags.h"
#include "display.h"
#include <glog/logging.h>


using google::LogMessage;

GpsL5iDllPllTracking::GpsL5iDllPllTracking(
    ConfigurationInterface* configuration, std::string role,
    unsigned int in_streams, unsigned int out_streams) : role_(role), in_streams_(in_streams), out_streams_(out_streams)
{
    dllpllconf_t trk_param;
    DLOG(INFO) << "role " << role;
    //################# CONFIGURATION PARAMETERS ########################
    std::string default_item_type = "gr_complex";
    std::string item_type = configuration->property(role + ".item_type", default_item_type);
    int fs_in_deprecated = configuration->property("GNSS-SDR.internal_fs_hz", 2048000);
    int fs_in = configuration->property("GNSS-SDR.internal_fs_sps", fs_in_deprecated);
    trk_param.fs_in = fs_in;
    bool dump = configuration->property(role + ".dump", false);
<<<<<<< HEAD
    trk_param.dump = dump;
    unified_ = configuration->property(role + ".unified", false);
=======
>>>>>>> a31f4fc7
    float pll_bw_hz = configuration->property(role + ".pll_bw_hz", 50.0);
    if (FLAGS_pll_bw_hz != 0.0) pll_bw_hz = static_cast<float>(FLAGS_pll_bw_hz);
    trk_param.pll_bw_hz = pll_bw_hz;
    float dll_bw_hz = configuration->property(role + ".dll_bw_hz", 2.0);
    if (FLAGS_dll_bw_hz != 0.0) dll_bw_hz = static_cast<float>(FLAGS_dll_bw_hz);
    trk_param.dll_bw_hz = dll_bw_hz;
    float pll_bw_narrow_hz = configuration->property(role + ".pll_bw_narrow_hz", 2.0);
    trk_param.pll_bw_narrow_hz = pll_bw_narrow_hz;
    float dll_bw_narrow_hz = configuration->property(role + ".dll_bw_narrow_hz", 0.25);
    trk_param.dll_bw_narrow_hz = dll_bw_narrow_hz;
    float early_late_space_chips = configuration->property(role + ".early_late_space_chips", 0.5);
    trk_param.early_late_space_chips = early_late_space_chips;
    std::string default_dump_filename = "./track_ch";
    std::string dump_filename = configuration->property(role + ".dump_filename", default_dump_filename);
    trk_param.dump_filename = dump_filename;
    int vector_length = std::round(static_cast<double>(fs_in) / (static_cast<double>(GPS_L5i_CODE_RATE_HZ) / static_cast<double>(GPS_L5i_CODE_LENGTH_CHIPS)));
    trk_param.vector_length = vector_length;
    int extend_correlation_symbols = configuration->property(role + ".extend_correlation_symbols", 1);
    float early_late_space_narrow_chips = configuration->property(role + ".early_late_space_narrow_chips", 0.15);
    trk_param.early_late_space_narrow_chips = early_late_space_narrow_chips;
    bool track_pilot = configuration->property(role + ".track_pilot", false);
    if (extend_correlation_symbols < 1)
        {
            extend_correlation_symbols = 1;
            std::cout << TEXT_RED << "WARNING: GPS L5. extend_correlation_symbols must be bigger than 0. Coherent integration has been set to 1 symbol (1 ms)" << TEXT_RESET << std::endl;
        }
    else if (!track_pilot and extend_correlation_symbols > GPS_L5i_NH_CODE_LENGTH)
        {
            extend_correlation_symbols = GPS_L5i_NH_CODE_LENGTH;
            std::cout << TEXT_RED << "WARNING: GPS L5. extend_correlation_symbols must be lower than 11 when tracking the data component. Coherent integration has been set to 10 symbols (10 ms)" << TEXT_RESET << std::endl;
        }
    if ((extend_correlation_symbols > 1) and (pll_bw_narrow_hz > pll_bw_hz or dll_bw_narrow_hz > dll_bw_hz))
        {
            std::cout << TEXT_RED << "WARNING: GPS L5. PLL or DLL narrow tracking bandwidth is higher than wide tracking one" << TEXT_RESET << std::endl;
        }
    trk_param.extend_correlation_symbols = extend_correlation_symbols;
    trk_param.track_pilot = track_pilot;
    trk_param.very_early_late_space_chips = 0.0;
    trk_param.very_early_late_space_narrow_chips = 0.0;
    trk_param.system = 'G';
    char sig_[3] = "L5";
    std::memcpy(trk_param.signal, sig_, 3);
    //################# MAKE TRACKING GNURadio object ###################
    if (item_type.compare("gr_complex") == 0)
        {
            item_size_ = sizeof(gr_complex);
<<<<<<< HEAD
            if (unified_)
                {
                    item_size_ = sizeof(gr_complex);
                    tracking_unified_ = dll_pll_veml_make_tracking(trk_param);
                }
            else
                {
                    tracking_ = gps_l5i_dll_pll_make_tracking_cc(
                        0, fs_in, vector_length, dump,
                        dump_filename, pll_bw_hz, dll_bw_hz,
                        early_late_space_chips);
                }
=======
            char sig_[3] = "L5";
            item_size_ = sizeof(gr_complex);
            tracking_ = dll_pll_veml_make_tracking(
                fs_in, vector_length, dump, dump_filename,
                pll_bw_hz, dll_bw_hz,
                pll_bw_narrow_hz, dll_bw_narrow_hz,
                early_late_space_chips,
                early_late_space_chips,
                early_late_space_narrow_chips,
                early_late_space_narrow_chips,
                extend_correlation_symbols,
                track_pilot, 'G', sig_);
>>>>>>> a31f4fc7
        }
    else
        {
            item_size_ = sizeof(gr_complex);
            LOG(WARNING) << item_type << " unknown tracking item type.";
        }
    channel_ = 0;
    DLOG(INFO) << "tracking(" << tracking_->unique_id() << ")";
}


GpsL5iDllPllTracking::~GpsL5iDllPllTracking()
{
}


void GpsL5iDllPllTracking::start_tracking()
{
    tracking_->start_tracking();
}


/*
 * Set tracking channel unique ID
 */
void GpsL5iDllPllTracking::set_channel(unsigned int channel)
{
    channel_ = channel;
    tracking_->set_channel(channel);
}


void GpsL5iDllPllTracking::set_gnss_synchro(Gnss_Synchro* p_gnss_synchro)
{
    tracking_->set_gnss_synchro(p_gnss_synchro);
}


void GpsL5iDllPllTracking::connect(gr::top_block_sptr top_block)
{
    if (top_block)
        { /* top_block is not null */
        };
    //nothing to connect, now the tracking uses gr_sync_decimator
}


void GpsL5iDllPllTracking::disconnect(gr::top_block_sptr top_block)
{
    if (top_block)
        { /* top_block is not null */
        };
    //nothing to disconnect, now the tracking uses gr_sync_decimator
}


gr::basic_block_sptr GpsL5iDllPllTracking::get_left_block()
{
    return tracking_;
}


gr::basic_block_sptr GpsL5iDllPllTracking::get_right_block()
{
    return tracking_;
}<|MERGE_RESOLUTION|>--- conflicted
+++ resolved
@@ -58,11 +58,7 @@
     int fs_in = configuration->property("GNSS-SDR.internal_fs_sps", fs_in_deprecated);
     trk_param.fs_in = fs_in;
     bool dump = configuration->property(role + ".dump", false);
-<<<<<<< HEAD
     trk_param.dump = dump;
-    unified_ = configuration->property(role + ".unified", false);
-=======
->>>>>>> a31f4fc7
     float pll_bw_hz = configuration->property(role + ".pll_bw_hz", 50.0);
     if (FLAGS_pll_bw_hz != 0.0) pll_bw_hz = static_cast<float>(FLAGS_pll_bw_hz);
     trk_param.pll_bw_hz = pll_bw_hz;
@@ -109,22 +105,6 @@
     if (item_type.compare("gr_complex") == 0)
         {
             item_size_ = sizeof(gr_complex);
-<<<<<<< HEAD
-            if (unified_)
-                {
-                    item_size_ = sizeof(gr_complex);
-                    tracking_unified_ = dll_pll_veml_make_tracking(trk_param);
-                }
-            else
-                {
-                    tracking_ = gps_l5i_dll_pll_make_tracking_cc(
-                        0, fs_in, vector_length, dump,
-                        dump_filename, pll_bw_hz, dll_bw_hz,
-                        early_late_space_chips);
-                }
-=======
-            char sig_[3] = "L5";
-            item_size_ = sizeof(gr_complex);
             tracking_ = dll_pll_veml_make_tracking(
                 fs_in, vector_length, dump, dump_filename,
                 pll_bw_hz, dll_bw_hz,
@@ -135,7 +115,6 @@
                 early_late_space_narrow_chips,
                 extend_correlation_symbols,
                 track_pilot, 'G', sig_);
->>>>>>> a31f4fc7
         }
     else
         {
