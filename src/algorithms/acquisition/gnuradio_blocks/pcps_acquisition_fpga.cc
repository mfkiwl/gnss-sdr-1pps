--- conflicted
+++ resolved
@@ -44,7 +44,7 @@
 #include "pcps_acquisition_fpga.h"
 
 
-#define AQ_DOWNSAMPLING_DELAY 40 // delay due to the downsampling filter in the acquisition
+#define AQ_DOWNSAMPLING_DELAY 40  // delay due to the downsampling filter in the acquisition
 
 using google::LogMessage;
 
@@ -55,10 +55,10 @@
 
 
 pcps_acquisition_fpga::pcps_acquisition_fpga(pcpsconf_fpga_t conf_) : gr::block("pcps_acquisition_fpga",
-                                                           gr::io_signature::make(0, 0, 0),
-                                                           gr::io_signature::make(0, 0, 0))
-{
- //   printf("acq constructor start\n");
+                                                                          gr::io_signature::make(0, 0, 0),
+                                                                          gr::io_signature::make(0, 0, 0))
+{
+    //   printf("acq constructor start\n");
     this->message_port_register_out(pmt::mp("events"));
 
     acq_parameters = conf_;
@@ -81,45 +81,44 @@
     //printf("zzzz d_fft_size = %d\n", d_fft_size);
 
     // this one works we don't know why
-//    acquisition_fpga = std::make_shared <fpga_acquisition>
-//          (acq_parameters.device_name, acq_parameters.code_length, acq_parameters.doppler_max, acq_parameters.samples_per_ms,
-//                  acq_parameters.fs_in, acq_parameters.freq, acq_parameters.sampled_ms, acq_parameters.select_queue_Fpga, acq_parameters.all_fft_codes);
+    //    acquisition_fpga = std::make_shared <fpga_acquisition>
+    //          (acq_parameters.device_name, acq_parameters.code_length, acq_parameters.doppler_max, acq_parameters.samples_per_ms,
+    //                  acq_parameters.fs_in, acq_parameters.freq, acq_parameters.sampled_ms, acq_parameters.select_queue_Fpga, acq_parameters.all_fft_codes);
 
     // this one is the one it should be but it doesn't work
-    acquisition_fpga = std::make_shared <fpga_acquisition>
-          (acq_parameters.device_name, acq_parameters.code_length, acq_parameters.doppler_max, d_fft_size,
-                  acq_parameters.fs_in, acq_parameters.sampled_ms, acq_parameters.select_queue_Fpga, acq_parameters.all_fft_codes);
-
-//    acquisition_fpga = std::make_shared <fpga_acquisition>
-//          (acq_parameters.device_name, acq_parameters.samples_per_code, acq_parameters.doppler_max, acq_parameters.samples_per_code,
-//                  acq_parameters.fs_in, acq_parameters.freq, acq_parameters.sampled_ms, acq_parameters.select_queue_Fpga, acq_parameters.all_fft_codes);
+    acquisition_fpga = std::make_shared<fpga_acquisition>(acq_parameters.device_name, acq_parameters.code_length, acq_parameters.doppler_max, d_fft_size,
+        acq_parameters.fs_in, acq_parameters.sampled_ms, acq_parameters.select_queue_Fpga, acq_parameters.all_fft_codes);
+
+    //    acquisition_fpga = std::make_shared <fpga_acquisition>
+    //          (acq_parameters.device_name, acq_parameters.samples_per_code, acq_parameters.doppler_max, acq_parameters.samples_per_code,
+    //                  acq_parameters.fs_in, acq_parameters.freq, acq_parameters.sampled_ms, acq_parameters.select_queue_Fpga, acq_parameters.all_fft_codes);
 
     // debug
     //debug_d_max_absolute = 0.0;
     //debug_d_input_power_absolute = 0.0;
-  //  printf("acq constructor end\n");
+    //  printf("acq constructor end\n");
 }
 
 
 pcps_acquisition_fpga::~pcps_acquisition_fpga()
 {
-  //  printf("acq destructor start\n");
+    //  printf("acq destructor start\n");
     acquisition_fpga->free();
-  //  printf("acq destructor end\n");
+    //  printf("acq destructor end\n");
 }
 
 
 void pcps_acquisition_fpga::set_local_code()
 {
- //   printf("acq set local code start\n");
+    //   printf("acq set local code start\n");
     acquisition_fpga->set_local_code(d_gnss_synchro->PRN);
- //   printf("acq set local code end\n");
+    //   printf("acq set local code end\n");
 }
 
 
 void pcps_acquisition_fpga::init()
 {
-  //  printf("acq init start\n");
+    //  printf("acq init start\n");
     d_gnss_synchro->Flag_valid_acquisition = false;
     d_gnss_synchro->Flag_valid_symbol_output = false;
     d_gnss_synchro->Flag_valid_pseudorange = false;
@@ -132,13 +131,13 @@
     d_num_doppler_bins = static_cast<uint32_t>(std::ceil(static_cast<double>(static_cast<int32_t>(acq_parameters.doppler_max) - static_cast<int32_t>(-acq_parameters.doppler_max)) / static_cast<double>(d_doppler_step)));
 
     acquisition_fpga->init();
-  //  printf("acq init end\n");
-}
-
-
-void pcps_acquisition_fpga::set_state(int32_tstate)
-{
- //   printf("acq set state start\n");
+    //  printf("acq init end\n");
+}
+
+
+void pcps_acquisition_fpga::set_state(int32_t state)
+{
+    //   printf("acq set state start\n");
     d_state = state;
     if (d_state == 1)
         {
@@ -158,13 +157,13 @@
         {
             LOG(ERROR) << "State can only be set to 0 or 1";
         }
- //   printf("acq set state end\n");
+    //   printf("acq set state end\n");
 }
 
 
 void pcps_acquisition_fpga::send_positive_acquisition()
 {
-//    printf("acq send positive acquisition start\n");
+    //    printf("acq send positive acquisition start\n");
     // 6.1- Declare positive acquisition using a message port
     //0=STOP_CHANNEL 1=ACQ_SUCCEES 2=ACQ_FAIL
     DLOG(INFO) << "positive acquisition"
@@ -178,13 +177,13 @@
                << ", input signal power " << d_input_power;
 
     this->message_port_pub(pmt::mp("events"), pmt::from_long(1));
-//    printf("acq send positive acquisition end\n");
+    //    printf("acq send positive acquisition end\n");
 }
 
 
 void pcps_acquisition_fpga::send_negative_acquisition()
 {
- //   printf("acq send negative acquisition start\n");
+    //   printf("acq send negative acquisition start\n");
     // 6.2- Declare negative acquisition using a message port
     //0=STOP_CHANNEL 1=ACQ_SUCCEES 2=ACQ_FAIL
     DLOG(INFO) << "negative acquisition"
@@ -198,13 +197,13 @@
                << ", input signal power " << d_input_power;
 
     this->message_port_pub(pmt::mp("events"), pmt::from_long(2));
-//    printf("acq send negative acquisition end\n");
+    //    printf("acq send negative acquisition end\n");
 }
 
 
 void pcps_acquisition_fpga::set_active(bool active)
 {
- //   printf("acq set active start\n");
+    //   printf("acq set active start\n");
     d_active = active;
 
     // initialize acquisition algorithm
@@ -223,37 +222,25 @@
                // no CFAR algorithm in the FPGA
                << ", use_CFAR_algorithm_flag: false";
 
-<<<<<<< HEAD
-    uint32_t initial_sample;
+    uint64_t initial_sample;
     float input_power_all = 0.0;
     float input_power_computed = 0.0;
-    for (uint32_t doppler_index = 0; doppler_index < d_num_doppler_bins; doppler_index++)
-=======
-    unsigned long long int initial_sample;
-    float input_power_all = 0.0;
-    float input_power_computed = 0.0;
 
     float temp_d_input_power;
 
     // loop through acquisition
-/*
+    /*
     for (unsigned int doppler_index = 0; doppler_index < d_num_doppler_bins; doppler_index++)
->>>>>>> f14ad930
         {
             // doppler search steps
-            int32_tdoppler = -static_cast<int32_t>(acq_parameters.doppler_max) + d_doppler_step * doppler_index;
+            int32_t doppler = -static_cast<int32_t>(acq_parameters.doppler_max) + d_doppler_step * doppler_index;
 
             //acquisition_fpga->set_phase_step(doppler_index);
             acquisition_fpga->set_doppler_sweep_debug(1, doppler_index);
             acquisition_fpga->run_acquisition(); // runs acquisition and waits until it is finished
             acquisition_fpga->read_acquisition_results(&indext, &magt,
-<<<<<<< HEAD
-                &initial_sample, &d_input_power);
-            d_sample_counter = static_cast<uint64_t>(initial_sample);
-=======
                     &initial_sample, &d_input_power, &d_doppler_index);
             d_sample_counter = initial_sample;
->>>>>>> f14ad930
 
             if (d_mag < magt)
                 {
@@ -285,7 +272,7 @@
     acquisition_fpga->set_doppler_sweep(d_num_doppler_bins);
     acquisition_fpga->run_acquisition();
     acquisition_fpga->read_acquisition_results(&indext, &magt,
-            &initial_sample, &d_input_power, &d_doppler_index);
+        &initial_sample, &d_input_power, &d_doppler_index);
     //printf("READ ACQ RESULTS\n");
 
     // debug
@@ -300,48 +287,48 @@
     debug_indext = indext;
     debug_doppler_index = d_doppler_index;
 
-  //  temp_d_input_power = d_input_power;
+    //  temp_d_input_power = d_input_power;
 
     d_input_power = (d_input_power - d_mag) / (d_fft_size - 1);
-    int doppler = -static_cast<int>(acq_parameters.doppler_max) + d_doppler_step * d_doppler_index;
+    int32_t doppler = -static_cast<int32_t>(acq_parameters.doppler_max) + d_doppler_step * d_doppler_index;
     //d_gnss_synchro->Acq_delay_samples = static_cast<double>(2*(indext % (2*acq_parameters.samples_per_code)));
     d_gnss_synchro->Acq_delay_samples = static_cast<double>(indext % acq_parameters.samples_per_code);
     d_gnss_synchro->Acq_doppler_hz = static_cast<double>(doppler);
     d_sample_counter = initial_sample;
     //d_gnss_synchro->Acq_samplestamp_samples = 2*d_sample_counter - 81; // delay due to the downsampling filter in the acquisition
     //d_gnss_synchro->Acq_samplestamp_samples = d_sample_counter - 40; // delay due to the downsampling filter in the acquisition
-    d_gnss_synchro->Acq_samplestamp_samples = d_sample_counter; // delay due to the downsampling filter in the acquisition
-    d_test_statistics = (d_mag / d_input_power); //* correction_factor;
-
-    // debug
-//    if (d_gnss_synchro->Acq_delay_samples > acq_parameters.code_length)
-//        {
-//            printf("d_gnss_synchro->Acq_samplestamp_samples = %d\n", d_gnss_synchro->Acq_samplestamp_samples);
-//            printf("d_gnss_synchro->Acq_delay_samples = %f\n", d_gnss_synchro->Acq_delay_samples);
-//        }
-
-   // if (temp_d_input_power > debug_d_input_power_absolute)
-   //     {
-   //         debug_d_max_absolute = d_mag;
-   //         debug_d_input_power_absolute = temp_d_input_power;
-   //     }
-   // printf ("max debug_d_max_absolute = %f\n", debug_d_max_absolute);
-   // printf ("debug_d_input_power_absolute = %f\n", debug_d_input_power_absolute);
-
-//    printf("&&&&& d_test_statistics = %f\n", d_test_statistics);
-//    printf("&&&&& debug_d_max_absolute =%f\n",debug_d_max_absolute);
-//    printf("&&&&& debug_d_input_power_absolute =%f\n",debug_d_input_power_absolute);
-//    printf("&&&&& debug_indext = %d\n",debug_indext);
-//    printf("&&&&& debug_doppler_index = %d\n",debug_doppler_index);
+    d_gnss_synchro->Acq_samplestamp_samples = d_sample_counter;  // delay due to the downsampling filter in the acquisition
+    d_test_statistics = (d_mag / d_input_power);                 //* correction_factor;
+
+    // debug
+    //    if (d_gnss_synchro->Acq_delay_samples > acq_parameters.code_length)
+    //        {
+    //            printf("d_gnss_synchro->Acq_samplestamp_samples = %d\n", d_gnss_synchro->Acq_samplestamp_samples);
+    //            printf("d_gnss_synchro->Acq_delay_samples = %f\n", d_gnss_synchro->Acq_delay_samples);
+    //        }
+
+    // if (temp_d_input_power > debug_d_input_power_absolute)
+    //     {
+    //         debug_d_max_absolute = d_mag;
+    //         debug_d_input_power_absolute = temp_d_input_power;
+    //     }
+    // printf ("max debug_d_max_absolute = %f\n", debug_d_max_absolute);
+    // printf ("debug_d_input_power_absolute = %f\n", debug_d_input_power_absolute);
+
+    //    printf("&&&&& d_test_statistics = %f\n", d_test_statistics);
+    //    printf("&&&&& debug_d_max_absolute =%f\n",debug_d_max_absolute);
+    //    printf("&&&&& debug_d_input_power_absolute =%f\n",debug_d_input_power_absolute);
+    //    printf("&&&&& debug_indext = %d\n",debug_indext);
+    //    printf("&&&&& debug_doppler_index = %d\n",debug_doppler_index);
 
     if (d_test_statistics > d_threshold)
         {
             d_active = false;
-//            printf("##### d_test_statistics = %f\n", d_test_statistics);
-//            printf("##### debug_d_max_absolute =%f\n",debug_d_max_absolute);
-//            printf("##### debug_d_input_power_absolute =%f\n",debug_d_input_power_absolute);
-//            printf("##### initial_sample = %llu\n",initial_sample);
-//            printf("##### debug_doppler_index = %d\n",debug_doppler_index);
+            //            printf("##### d_test_statistics = %f\n", d_test_statistics);
+            //            printf("##### debug_d_max_absolute =%f\n",debug_d_max_absolute);
+            //            printf("##### debug_d_input_power_absolute =%f\n",debug_d_input_power_absolute);
+            //            printf("##### initial_sample = %llu\n",initial_sample);
+            //            printf("##### debug_doppler_index = %d\n",debug_doppler_index);
             send_positive_acquisition();
             d_state = 0;  // Positive acquisition
         }
@@ -352,8 +339,7 @@
             send_negative_acquisition();
         }
 
- //   printf("acq set active end\n");
-
+    //   printf("acq set active end\n");
 }
 
 
