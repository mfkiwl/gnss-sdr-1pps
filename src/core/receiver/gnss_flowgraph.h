--- conflicted
+++ resolved
@@ -195,12 +195,8 @@
         evGAL_5X,
         evGLO_1G,
         evGLO_2G,
-<<<<<<< HEAD
-		evBDS_B1,
-		evBDS_B3
-=======
-        evBDS_B1
->>>>>>> 08c6cc5c
+		    evBDS_B1,
+		    evBDS_B3
     };
     std::map<std::string, StringValue> mapStringValues_;
 
