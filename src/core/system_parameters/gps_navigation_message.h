/*!
 * \file gps_navigation_message.h
 * \brief  Interface of a GPS NAV Data message decoder
 * \author Javier Arribas, 2011. jarribas(at)cttc.es
 *
 * -------------------------------------------------------------------------
 *
 * Copyright (C) 2010-2018  (see AUTHORS file for a list of contributors)
 *
 * GNSS-SDR is a software defined Global Navigation
 *          Satellite Systems receiver
 *
 * This file is part of GNSS-SDR.
 *
 * GNSS-SDR is free software: you can redistribute it and/or modify
 * it under the terms of the GNU General Public License as published by
 * the Free Software Foundation, either version 3 of the License, or
 * (at your option) any later version.
 *
 * GNSS-SDR is distributed in the hope that it will be useful,
 * but WITHOUT ANY WARRANTY; without even the implied warranty of
 * MERCHANTABILITY or FITNESS FOR A PARTICULAR PURPOSE.  See the
 * GNU General Public License for more details.
 *
 * You should have received a copy of the GNU General Public License
 * along with GNSS-SDR. If not, see <https://www.gnu.org/licenses/>.
 *
 * -------------------------------------------------------------------------
 */


#ifndef GNSS_SDR_GPS_NAVIGATION_MESSAGE_H_
#define GNSS_SDR_GPS_NAVIGATION_MESSAGE_H_


#include "GPS_L1_CA.h"
#include "gps_ephemeris.h"
#include "gps_iono.h"
#include "gps_almanac.h"
#include "gps_utc_model.h"
#include <bitset>
#include <cstdint>
#include <map>
#include <string>
#include <utility>
#include <vector>


/*!
 * \brief This class decodes a GPS NAV Data message as described in IS-GPS-200E
 *
 * See http://www.gps.gov/technical/icwg/IS-GPS-200E.pdf Appendix II
 */
class Gps_Navigation_Message
{
private:
    uint64_t read_navigation_unsigned(std::bitset<GPS_SUBFRAME_BITS> bits, const std::vector<std::pair<int32_t, int32_t>> parameter);
    int64_t read_navigation_signed(std::bitset<GPS_SUBFRAME_BITS> bits, const std::vector<std::pair<int32_t, int32_t>> parameter);
    bool read_navigation_bool(std::bitset<GPS_SUBFRAME_BITS> bits, const std::vector<std::pair<int32_t, int32_t>> parameter);
    void print_gps_word_bytes(uint32_t GPS_word);

public:
    bool b_valid_ephemeris_set_flag;  // flag indicating that this ephemeris set have passed the validation check
    // broadcast orbit 1
    double d_TOW;      //!< Time of GPS Week of the ephemeris set (taken from subframes TOW) [s]
    double d_TOW_SF1;  //!< Time of GPS Week from HOW word of Subframe 1 [s]
    double d_TOW_SF2;  //!< Time of GPS Week from HOW word of Subframe 2 [s]
    double d_TOW_SF3;  //!< Time of GPS Week from HOW word of Subframe 3 [s]
    double d_TOW_SF4;  //!< Time of GPS Week from HOW word of Subframe 4 [s]
    double d_TOW_SF5;  //!< Time of GPS Week from HOW word of Subframe 5 [s]
    double d_IODE_SF2;
    double d_IODE_SF3;
    double d_Crs;      //!< Amplitude of the Sine Harmonic Correction Term to the Orbit Radius [m]
    double d_Delta_n;  //!< Mean Motion Difference From Computed Value [semi-circles/s]
    double d_M_0;      //!< Mean Anomaly at Reference Time [semi-circles]
    // broadcast orbit 2
    double d_Cuc;             //!< Amplitude of the Cosine Harmonic Correction Term to the Argument of Latitude [rad]
    double d_e_eccentricity;  //!< Eccentricity [dimensionless]
    double d_Cus;             //!< Amplitude of the Sine Harmonic Correction Term to the Argument of Latitude [rad]
    double d_sqrt_A;          //!< Square Root of the Semi-Major Axis [sqrt(m)]
    // broadcast orbit 3
    double d_Toe;     //!< Ephemeris data reference time of week (Ref. 20.3.3.4.3 IS-GPS-200E) [s]
    double d_Toc;     //!< clock data reference time (Ref. 20.3.3.3.3.1 IS-GPS-200E) [s]
    double d_Cic;     //!< Amplitude of the Cosine Harmonic Correction Term to the Angle of Inclination [rad]
    double d_OMEGA0;  //!< Longitude of Ascending Node of Orbit Plane at Weekly Epoch [semi-circles]
    double d_Cis;     //!< Amplitude of the Sine Harmonic Correction Term to the Angle of Inclination [rad]
    // broadcast orbit 4
    double d_i_0;        //!< Inclination Angle at Reference Time [semi-circles]
    double d_Crc;        //!< Amplitude of the Cosine Harmonic Correction Term to the Orbit Radius [m]
    double d_OMEGA;      //!< Argument of Perigee [semi-cicles]
    double d_OMEGA_DOT;  //!< Rate of Right Ascension [semi-circles/s]
    // broadcast orbit 5
    double d_IDOT;          //!< Rate of Inclination Angle [semi-circles/s]
    int32_t i_code_on_L2;   //!< If 1, P code ON in L2;  if 2, C/A code ON in L2;
    int32_t i_GPS_week;     //!< GPS week number, aka WN [week]
    bool b_L2_P_data_flag;  //!< When true, indicates that the NAV data stream was commanded OFF on the P-code of the L2 channel
<<<<<<< HEAD
    //broadcast orbit 6
=======
    // broadcast orbit 6
>>>>>>> edf82644
    int32_t i_SV_accuracy;  //!< User Range Accuracy (URA) index of the SV (reference paragraph 6.2.1) for the standard positioning service user (Ref 20.3.3.3.1.3 IS-GPS-200E)
    int32_t i_SV_health;
    double d_TGD;   //!< Estimated Group Delay Differential: L1-L2 correction term only for the benefit of "L1 P(Y)" or "L2 P(Y)" s users [s]
    double d_IODC;  //!< Issue of Data, Clock
<<<<<<< HEAD
    //broadcast orbit 7
    int32_t i_AODO;  //!< Age of Data Offset (AODO) term for the navigation message correction table (NMCT) contained in subframe 4 (reference paragraph 20.3.3.5.1.9) [s]

=======
    // broadcast orbit 7
    int32_t i_AODO;            //!< Age of Data Offset (AODO) term for the navigation message correction table (NMCT) contained in subframe 4 (reference paragraph 20.3.3.5.1.9) [s]
>>>>>>> edf82644
    bool b_fit_interval_flag;  //!< indicates the curve-fit interval used by the CS (Block II/IIA/IIR/IIR-M/IIF) and SS (Block IIIA) in determining the ephemeris parameters, as follows: 0 = 4 hours, 1 = greater than 4 hours.
    double d_spare1;
    double d_spare2;
    double d_A_f0;  //!< Coefficient 0 of code phase offset model [s]
    double d_A_f1;  //!< Coefficient 1 of code phase offset model [s/s]
    double d_A_f2;  //!< Coefficient 2 of code phase offset model [s/s^2]

    // Almanac
    double d_Toa;                              //!< Almanac reference time [s]
    int32_t i_WN_A;                            //!< Modulo 256 of the GPS week number to which the almanac reference time (d_Toa) is referenced
    std::map<int32_t, int32_t> almanacHealth;  //!< Map that stores the health information stored in the almanac

    std::map<int32_t, std::string> satelliteBlock;  //!< Map that stores to which block the PRN belongs http://www.navcen.uscg.gov/?Do=constellationStatus

    // Flags

    /*! \brief If true, enhanced level of integrity assurance.
     *
     *  If false, indicates that the conveying signal is provided with the legacy level of integrity assurance.
     *  That is, the probability that the instantaneous URE of the conveying signal exceeds 4.42 times the upper bound
     *  value of the current broadcast URA index, for more than 5.2 seconds, without an accompanying alert, is less
     *  than 1E-5 per hour. If true, indicates that the conveying signal is provided with an enhanced level of
     *  integrity assurance. That is, the probability that the instantaneous URE of the conveying signal exceeds 5.73
     *  times the upper bound value of the current broadcast URA index, for more than 5.2 seconds, without an
     *  accompanying alert, is less than 1E-8 per hour.
     */
    bool b_integrity_status_flag;
    bool b_alert_flag;         //!< If true, indicates  that the SV URA may be worse than indicated in d_SV_accuracy, use that SV at our own risk.
    bool b_antispoofing_flag;  //!<  If true, the AntiSpoofing mode is ON in that SV

    // clock terms
    //double d_master_clock;  // GPS transmission time
    double d_satClkCorr;  // GPS clock error
    double d_dtr;         // relativistic clock correction term
    double d_satClkDrift;

    // satellite positions
    double d_satpos_X;  //!< Earth-fixed coordinate x of the satellite [m]. Intersection of the IERS Reference Meridian (IRM) and the plane passing through the origin and normal to the Z-axis.
    double d_satpos_Y;  //!< Earth-fixed coordinate y of the satellite [m]. Completes a right-handed, Earth-Centered, Earth-Fixed orthogonal coordinate system.
    double d_satpos_Z;  //!< Earth-fixed coordinate z of the satellite [m]. The direction of the IERS (International Earth Rotation and Reference Systems Service) Reference Pole (IRP).

    // satellite identification info
    int32_t i_channel_ID;
    uint32_t i_satellite_PRN;

    // time synchro
    double d_subframe_timestamp_ms;  // [ms]

    // Ionospheric parameters
    bool flag_iono_valid;  //!< If set, it indicates that the ionospheric parameters are filled (page 18 has arrived and decoded)
    double d_alpha0;       //!< Coefficient 0 of a cubic equation representing the amplitude of the vertical delay [s]
    double d_alpha1;       //!< Coefficient 1 of a cubic equation representing the amplitude of the vertical delay [s/semi-circle]
    double d_alpha2;       //!< Coefficient 2 of a cubic equation representing the amplitude of the vertical delay [s(semi-circle)^2]
    double d_alpha3;       //!< Coefficient 3 of a cubic equation representing the amplitude of the vertical delay [s(semi-circle)^3]
    double d_beta0;        //!< Coefficient 0 of a cubic equation representing the period of the model [s]
    double d_beta1;        //!< Coefficient 1 of a cubic equation representing the period of the model [s/semi-circle]
    double d_beta2;        //!< Coefficient 2 of a cubic equation representing the period of the model [s(semi-circle)^2]
    double d_beta3;        //!< Coefficient 3 of a cubic equation representing the period of the model [s(semi-circle)^3]

    // UTC parameters
    bool flag_utc_model_valid;  //!< If set, it indicates that the UTC model parameters are filled
    double d_A1;                //!< 1st order term of a model that relates GPS and UTC time (ref. 20.3.3.5.2.4 IS-GPS-200E) [s/s]
    double d_A0;                //!< Constant of a model that relates GPS and UTC time (ref. 20.3.3.5.2.4 IS-GPS-200E) [s]
    double d_t_OT;              //!< Reference time for UTC data (reference 20.3.4.5 and 20.3.3.5.2.4 IS-GPS-200E) [s]
    int32_t i_WN_T;             //!< UTC reference week number [weeks]
    double d_DeltaT_LS;         //!< delta time due to leap seconds [s]. Number of leap seconds since 6-Jan-1980 as transmitted by the GPS almanac.
    int32_t i_WN_LSF;           //!< Week number at the end of which the leap second becomes effective [weeks]
    int32_t i_DN;               //!< Day number (DN) at the end of which the leap second becomes effective [days]
    double d_DeltaT_LSF;        //!< Scheduled future or recent past (relative to NAV message upload) value of the delta time due to leap seconds [s]

    // Satellite velocity
    double d_satvel_X;  //!< Earth-fixed velocity coordinate x of the satellite [m]
    double d_satvel_Y;  //!< Earth-fixed velocity coordinate y of the satellite [m]
    double d_satvel_Z;  //!< Earth-fixed velocity coordinate z of the satellite [m]

    // public functions
    void reset();

    /*!
     * \brief Obtain a GPS SV Ephemeris class filled with current SV data
     */
    Gps_Ephemeris get_ephemeris();

    /*!
     * \brief Obtain a GPS ionospheric correction parameters class filled with current SV data
     */
    Gps_Iono get_iono();

    /*!
     * \brief Obtain a GPS UTC model parameters class filled with current SV data
     */
    Gps_Utc_Model get_utc_model();


    /*!
     * \brief Decodes the GPS NAV message
     */
    int32_t subframe_decoder(char *subframe);

    /*!
     * \brief Computes the Coordinated Universal Time (UTC) and
     * returns it in [s] (IS-GPS-200E, 20.3.3.5.2.4)
     */
    double utc_time(const double gpstime_corrected) const;

    bool satellite_validation();

    /*!
     * Default constructor
     */
    Gps_Navigation_Message();
};

#endif<|MERGE_RESOLUTION|>--- conflicted
+++ resolved
@@ -94,23 +94,13 @@
     int32_t i_code_on_L2;   //!< If 1, P code ON in L2;  if 2, C/A code ON in L2;
     int32_t i_GPS_week;     //!< GPS week number, aka WN [week]
     bool b_L2_P_data_flag;  //!< When true, indicates that the NAV data stream was commanded OFF on the P-code of the L2 channel
-<<<<<<< HEAD
-    //broadcast orbit 6
-=======
     // broadcast orbit 6
->>>>>>> edf82644
     int32_t i_SV_accuracy;  //!< User Range Accuracy (URA) index of the SV (reference paragraph 6.2.1) for the standard positioning service user (Ref 20.3.3.3.1.3 IS-GPS-200E)
     int32_t i_SV_health;
     double d_TGD;   //!< Estimated Group Delay Differential: L1-L2 correction term only for the benefit of "L1 P(Y)" or "L2 P(Y)" s users [s]
     double d_IODC;  //!< Issue of Data, Clock
-<<<<<<< HEAD
-    //broadcast orbit 7
-    int32_t i_AODO;  //!< Age of Data Offset (AODO) term for the navigation message correction table (NMCT) contained in subframe 4 (reference paragraph 20.3.3.5.1.9) [s]
-
-=======
     // broadcast orbit 7
     int32_t i_AODO;            //!< Age of Data Offset (AODO) term for the navigation message correction table (NMCT) contained in subframe 4 (reference paragraph 20.3.3.5.1.9) [s]
->>>>>>> edf82644
     bool b_fit_interval_flag;  //!< indicates the curve-fit interval used by the CS (Block II/IIA/IIR/IIR-M/IIF) and SS (Block IIIA) in determining the ephemeris parameters, as follows: 0 = 4 hours, 1 = greater than 4 hours.
     double d_spare1;
     double d_spare2;
