--- conflicted
+++ resolved
@@ -60,11 +60,9 @@
     double Code_phase_secs;         //!< Set by Tracking processing block
     double Tracking_timestamp_secs; //!< Set by Tracking processing block
     bool Flag_valid_tracking;
-<<<<<<< HEAD
-=======
+
     bool Flag_valid_symbol_output;
     int correlation_length_ms; //!< Set by Tracking processing block
->>>>>>> d15066fd
 
     //Telemetry Decoder
     double Prn_timestamp_ms;             //!< Set by Telemetry Decoder processing block
