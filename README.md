This fork of [gnss-sdr](https://github.com/oscimp/gnss-sdr) aims at 
providing spoofing detection capability by analyzing the direction of 
arrival of the signals transmitted from each GPS satellite transmitting 
in the L1 band and additionally 1-PPS output. It is assumed that two antennas 
are connected to the two inputs of a dual channel coherent SDR receiver -- tests 
were completed with the Ettus Research B210 -- separated by half a wavelength (10 cm at L1).

The original gnss-sdr installation documentation is found in [README.original](README.original).

This software was tested with an Ettus Research B210 dual-input SDR platform and
with the File Source.

The Signal_Source philosophy is probably broken by including the spoofing detection
processing in [spoofing_detection](src/algorithms/signal_source/libs/spoofing_detection.cc). 
This solves the issue of multiple antenna-inputs and single output.

## Compiling

The authors of gnss-sdr have de-activated again logging in 0.13 (see https://gnss-sdr.org/gnss-sdr-v0013-released/) so
compiling gnss-sdr with logging requires enabling the cmake flag ``-DENABLE_LOG=ON``. 

Most basic compilation:
```shell
cd build
cmake -DENABLE_LOG=ON ../
make -j4
```

For compiling gnss-sdr for 
Raspberry Pi 4 out of a Buildroot environment, use
```
cmake -DCMAKE_TOOLCHAIN_FILE=/directory/to/buildroot_RaspberryPi4/output/host/usr/share/buildroot/toolchainfile.cmake -DENABLE_LOG=ON ../
```

The default CPU policy for Buildroot is powersaving where the Raspberry Pi 4 CPUs run at 600 MHz. Please switch to ``ondemand``
or ``performance`` to switch the CPU to 1500 MHz speed using
```
echo "performance" > /sys/devices/system/cpu/cpu0/cpufreq/scaling_governor
```
Also, remember to run ``volk_profile`` on the target computer running gnss-sdr for best performance of VOLK (e.g. using the NEON
SIMD instructions on ARM).

## Synthesizing a new FPGA bitstream

Generating the 1-PPS output requires that the FPGA is configured with a custom bitstream. The patch
``b200-pps-uhd_67d783b.patch`` provided in the repository will implement such a functionality. In
order to synthesize the new bitstream: using ISE 14.7 (for the Spartan 6 FPGA of the B210), run

```
# clone fpga repository
git clone https://github.com/EttusResearch/fpga.git
cd fpga
# move to required commit
git checkout 67d783b099826fb8a40deee0a7849b6d72bdcb2d
# apply PPS support patch
patch -p1 < /somewhere/gnss-sdr-1pps/ b200-pps-uhd_67d783b.patch 
# build B210 bitstream (need to have ise in console PATH)
cd usrp3/top/b200/
make B210
```
with the output of the synthesis found in ``build/usrp_b210_fpga.bin`` to be copied in the ``UHD_IMAGES`` directory,
most probably ``/usr/share/uhd/images``. Possibly use ``uhd_image_loader`` to force loading the bitstream (which will be
updated anyway since libuhd will detect the inconsistency between the stored bitstream and the available bitstream).

Following this update, the 1-PPS output is generated on the following GPIO:

<img src="B210_Board_annotated.jpg">

The feedback loop control assumes and external frequency synthesizer feeds the B210 with
a 10-MHz tunable output: at the moment only the Rohde & Schwarz SMA100A Signal Generator
(and others compatible) is supported, tuned to an output power of -6 dBm.

<<<<<<< HEAD
<img src="setup.png">

In the above chart, the red parts are for qualification purpose. The reference 1-PPS is derived from the
Hydrogen maser 10-MHz output feeding a custom, discrete TTL chips, counter.
=======
## 1-PPS configuration

New configuration options have been implemented in the PVT processing module in charge of assessing the time offset between the local copy of the PRN codes and the received signal and controlling accordingly the B210 external clock source. These options are
```
PVT.PPS_correction=true
PVT.PPS_estimator_selected=false
PVT.PPS_Kp=15000
PVT.PPS_Ki=5000
PVT.LO_external_frequ=10000000
PVT.IP_SMA_address=192.168.1.69
PVT.SMA_internal_source_clock=true; default:true: Internal 10 MHz , false: External 10 MHz
```
with ``PPS_correction`` activating the output control (otherwise the 1-PPS is free running in the FPGA), ``PPS_estimator`` the use of an estimator prior to the PI control loop, ``PPS_Kp`` and ``PPS_Ki`` respectively the proportional and integral coefficient of the PI loop. Additionnally, ``LO_external_freq`` is the initial frequency setting of the Rohde & Schwarz SMA100A whose IP address is defined with ``IP_SMA_address``. Finally, the clock source of the SMA100A is defined with ``SMA_internal_source_clock`` with false being the external source, in our case a hydrogen maser output used as reference signal.
>>>>>>> 19312a6c

## Spoofing detection and cancellation

The two sources for which configuration options have been added are File Source and UHD Source
aimed at the B210 (two coherent input channels).

For the file source: the base filename is provided and we assume that two files exist, ``base_1.bin``
and ``base_2.bin``. Hence, the new argument
```
SignalSource.spoofing_protection=2
```
will change the behaviour of the ``SignalSource.filename`` option by appending ``_1.bin`` and
``_2.bin``. The only processing block available in this case is the spoofing detection and 
cancellation.

For the UHD source: ``SignalSource.spoofing_protection=N`` will activate ``N`` channels. Since
we aim at the B210, at the moment only ``N=2`` is supported since we explicitly state that
the channels are A:A and A:B meaning the two RX2 inputs. Spoofing protection expects a disturbing
signal with a BPSK structure. Alternatively, for noise detection and cancellation (no
assumption on the disturbing signal structure), a Stochastic Descent Gradient Approach (SGD) has
been implemented. This is activated with ``SignalSource.sgd=N``, with only ``N=2`` supported
as well, and is exclusive to ``spoofing_protection`` (either spoofing_protection or sgd,
but not both).

Optional arguments to the Spoofing cancellation block are the phase standard deviation threshold to identify whether
spoofing is occurring, and the sliding average length. These parameters are tuned from the configuration file with
```
SignalSource.spoofing_averages=1
SignalSource.spoofing_threshold=0.05
```

Running ``gnss-sdr`` for testing spoofing cancellation on a file source is achieved with
```shell
./src/main/gnss-sdr -c ../File-GNSS-SDR-receiver.conf
```
assuming the ``File-GNSS-SDR-receiver.conf`` has been updated to point to an existing
pair of files recorded e.g. from a B210 as a spoofing signal was being emitted. The
File Source format is to provide directory + beginning of the file name and the
extension "_1.bin" and "_2.bin" will be added when loading the files. In this example,
the files are
```shell
$ ls -l /t/7_m35dBm/
-rw-r--r-- 1 xxx xxx 1964160000 Jun  5 17:23 7_m35dBm_1.bin
-rw-r--r-- 1 xxx xxx 1964160000 Jun  5 17:24 7_m35dBm_2.bin
```

Running the spoofing detection mechanism from gnss-sdr on these files will display
```shell
10:     meanarg=0.6722  meanabs=8.122   stdargres_=0.00061      weightabs=8.09,weightarg=0.68 /!\
```
with stdargres_=0.00061 meaning spoofing is occuring (the standard deviation on the angle
of arrival is too low to be compatible with a genuine constellation). The threshold detection
indicating spoofing was triggered with the /!\ sign at the end of the line.

On a genuine constellation,
```shell
13:     meanarg=-0.2871 meanabs=7.054   stdargres_=3.39117      weightabs=0.00,weightarg=0.00
```
indicates, through its large stdargres_ value, that no spoofing is occuring. Under such conditions,
decoding is performed as would be done with a classical gnss analysis sequence
```shell
8:      meanarg=-0.5817 meanabs=6.539   stdargres_=3.87295      weightabs=0.00,weightarg=0.00
New GPS NAV message received in channel 0: subframe 3 from satellite GPS PRN 01 (Block IIF)
New GPS NAV message received in channel 17: subframe 3 from satellite GPS PRN 22 (Block IIR)
New GPS NAV message received in channel 19: subframe 3 from satellite GPS PRN 14 (Block IIR)
New GPS NAV message received in channel 10: subframe 3 from satellite GPS PRN 17 (Block IIR-M)
New GPS NAV message received in channel 12: subframe 3 from satellite GPS PRN 32 (Block IIF)
New GPS NAV message received in channel 9: subframe 3 from satellite GPS PRN 28 (Block IIR)
First position fix at 2019-Nov-26 07:58:00.120000 UTC is Lat = 47.2534 [deg], Long = 5.99282 [deg], Height= 540.828 [m]
7:      meanarg=-0.3519 meanabs=7.124   stdargres_=3.90482      weightabs=0.00,weightarg=0.00
Position at 2019-Nov-26 07:58:00.500000 UTC using 4 observations is Lat = 47.254877320 [deg], Long = 5.994379292 [deg], Height = 885.775 [m]
Velocity: East: -0.045 [m/s], North: 0.182 [m/s], Up = 0.434 [m/s]
```

A graphical representation of this result is shown of the figure below

<img src="sortie_phase_zeropm2suitesuite.png">

where a genuine record was collected (top=Doppler shift of the detected satellite, middle=phase
between antennas, bottom=position) initially (left), then with a spoofing signal generating
a location West of France in Britanny (Brest) for 6 minutes, before returning to the genuine 
signal, and finally genuine signal decoding (right) of the correct location in Besancon (East of
France).

This same sequence was repeated with real time cancellation of a static poofing source as 
illustrated below:

1/ despite spoofing by the PlutoSDR with a signal attenuated by 40 dB, the correct
position (47N, E) is decoded with SV identifiers from the genuine constellation (03,
14, 19 ans 22) none of which is part of the spoofing signal.

<img src="2020-06-29-195031_2704x1050_scrotann.png">

2/ if spoofing cancellation is de-activated, under the exact same conditions, the erroneous
position (48N, 4W) is decoded.

<img src="2020-06-29-195241_2704x1050_scrotann.png">

3/ Similarly, if the spoofing source is deactivated, the genuine position
is detected, as expected from the GNSS receiver.

<img src="2020-06-29-195520_2704x1050_scrot_ann.png">

See 
[1] and [2] for an explanation on the analaysis of the standard deviation of the phase between
antennas.

## Jamming cancellation

Jamming cancellation cannot rely on the BPSK structure of the spoofing signal. Hence a more
generic technique for identifying the copy of the signal found on one antenna to cancel its contribution
on the second antenna is needed. The Stochastic Gradient Descent (SGD) has been identified as
a computationally efficient way of achieving this result.

Activating the SGD jamming cancellation is achieved with ``SignalSource.sgd=2`` (the argument
2 meaning two antennas, which is the only supported value at the moment) for using the SGD algorithm,
or ``SignalSource.jamming_protection=2`` for activating the Inverse Filtering Method. Both these options
can only be selected when using the UHD signal source. 

``sgd`` accepts many parameters, all of which can be tuned from the configuration file. 
* ``SignalSource.sgd_mean=true`` means that the weight calculated from the SGD is subject to a sliding average,
improving the algorithm stability
* ``SignalSource.sgd_mean_length=1000`` indicates the sliding average length, a tradeoff between stabilization and
dynamic response to varying jamming sources
* ``SignalSource.sgd_iter_count=10000`` indicates how often the weighting is reset. The contribution of the correction
to the weight decreases as the square root of the iteration number and is periodically reset to fully correct
the current coefficient value. This variable tells how often the reset occurs.
* ``SignalSource.sgd_alpha=1.0`` is the weight correction factor (learning rate). The smaller the value, the slower the convergence, but too
high a value will lead to instability of the algorithm.

``jamming_protection`` accepts fewer parameters:
* ``SignalSource.jamming_threshold`` is the threshold on the magnitude of the weight defining whether jamming is occuring or not. The Inverse
Filtering weight can be thought of as a correlation factor, except that instead of FFT(antenna1)xCC(FFT(antenna2)) we compute
FFT(antenna1)/FFT(antenna2) to consider the ratio of the magnitudes instead of the product
* ``SignalSource.jamming_averages`` is the number of averages accumulated before updating the weight.

As a demonstration of the efficiency, genuine constellation - jamming - rotating the array by 90 degrees
while jamming - back to original position with jammin - genuine constellation is illustrated in the
following figure:

<img src="with_sgd2.png">

[1] J.-M. Friedt, W. Feng
Anti-leurrage et anti-brouillage de GPS par réseau d'antennes, MISC 110 (2020) [in French]

[2] J.-M. Friedt, W. Feng, G. Goavec-Merou, F. Meyer, GPS spoofing implementation by Software Defined 
Radio and computationally efficient GPS spoofing detection and cancellation (submitted, 2020)

[3] J.-M Friedt, D. Rabus, G. Goavec-Merou, Software defined radio based Global Navigation Satellite 
System real time spoofing detection and cancellation, GNU Radio Conference 2020 with the video of the
oral presentation at http://jmfriedt.free.fr/grcon2020_jmfriedt_gps.mp4 and the slides at
http://jmfriedt.free.fr/grcon2020_gps.pdf<|MERGE_RESOLUTION|>--- conflicted
+++ resolved
@@ -70,12 +70,11 @@
 a 10-MHz tunable output: at the moment only the Rohde & Schwarz SMA100A Signal Generator
 (and others compatible) is supported, tuned to an output power of -6 dBm.
 
-<<<<<<< HEAD
 <img src="setup.png">
 
 In the above chart, the red parts are for qualification purpose. The reference 1-PPS is derived from the
 Hydrogen maser 10-MHz output feeding a custom, discrete TTL chips, counter.
-=======
+
 ## 1-PPS configuration
 
 New configuration options have been implemented in the PVT processing module in charge of assessing the time offset between the local copy of the PRN codes and the received signal and controlling accordingly the B210 external clock source. These options are
@@ -89,7 +88,6 @@
 PVT.SMA_internal_source_clock=true; default:true: Internal 10 MHz , false: External 10 MHz
 ```
 with ``PPS_correction`` activating the output control (otherwise the 1-PPS is free running in the FPGA), ``PPS_estimator`` the use of an estimator prior to the PI control loop, ``PPS_Kp`` and ``PPS_Ki`` respectively the proportional and integral coefficient of the PI loop. Additionnally, ``LO_external_freq`` is the initial frequency setting of the Rohde & Schwarz SMA100A whose IP address is defined with ``IP_SMA_address``. Finally, the clock source of the SMA100A is defined with ``SMA_internal_source_clock`` with false being the external source, in our case a hydrogen maser output used as reference signal.
->>>>>>> 19312a6c
 
 ## Spoofing detection and cancellation
 
